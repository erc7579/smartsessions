import "../Base.t.sol";
import { ISmartSession } from "contracts/ISmartSession.sol";
import { SmartSessionCompatibilityFallback } from "contracts/SmartSessionCompatibilityFallback.sol";
import { EIP712 } from "solady/utils/EIP712.sol";
import { ERC1271TestBase } from "./base/ERC1271Base.t.sol";

contract SmartSessionERC1271Test is ERC1271TestBase {
    using ModuleKitHelpers for *;
    using ModuleKitUserOp for *;
    using HashLib for *;

    PermissionId permissionId;
<<<<<<< HEAD

=======
    PermissionId permissionId_invalid;
    SmartSessionCompatibilityFallback fallbackModule;
    bytes32 appDomainSeparator;
>>>>>>> 4f8481f9

    function setUp() public virtual override {
        super.setUp();

<<<<<<< HEAD
=======
        fallbackModule = new SmartSessionCompatibilityFallback();

        bytes memory _fallback = abi.encode(EIP712.eip712Domain.selector, CALLTYPE_SINGLE, "");
        instance.installModule({ moduleTypeId: MODULE_TYPE_FALLBACK, module: address(fallbackModule), data: _fallback });

        EIP712Domain memory domain = EIP712Domain({
            name: "Forge",
            version: "1",
            chainId: 1,
            verifyingContract: address(0x6605F8785E09a245DD558e55F9A0f4A508434503)
        });
        appDomainSeparator = hash(domain);
>>>>>>> 4f8481f9
        Session memory session = Session({
            sessionValidator: ISessionValidator(address(simpleSessionValidator)),
            salt: keccak256("salt"),
            sessionValidatorInitData: abi.encodePacked(sessionSigner1.addr),
            userOpPolicies: _getEmptyPolicyDatas(address(yesPolicy)),
            erc7739Policies: _getEmptyERC7739Data("Permit(bytes32 stuff)Permit", _getEmptyPolicyDatas(address(yesPolicy))),
            actions: new ActionData[](0),
            permitERC4337Paymaster: true
        });

<<<<<<< HEAD
        Session[] memory sessions = new Session[](1);
=======
        Session memory session_invalid = Session({
            sessionValidator: ISessionValidator(address(simpleSessionValidator)),
            salt: keccak256("salt_pepper"),
            sessionValidatorInitData: abi.encodePacked(sessionSigner1.addr),
            userOpPolicies: _getEmptyPolicyDatas(address(yesPolicy)),
            erc7739Policies: _getEmptyERC7739Data("Permit(bytes32 stuff)", new PolicyData[](0)),
            actions: new ActionData[](0),
            permitERC4337Paymaster: true
        });

        Session[] memory sessions = new Session[](2);
>>>>>>> 4f8481f9
        sessions[0] = session;
        vm.prank(instance.account);
        PermissionId[] memory permissions = smartSession.enableSessions(sessions);
        permissionId = permissions[0];
    }

    function test_ERC1271() public {
        console2.log("using permissionId");
        console2.logBytes32(PermissionId.unwrap(permissionId));
<<<<<<< HEAD
        _testIsValidSignature(
            {
                contentsType: "Permit(bytes32 stuff)",
                expectSuccess: true,
                permissionId: permissionId,
                is6492: true,
                sessionSigner: sessionSigner1
            }
        );
    }
=======
        _testIsValidSignature("Permit(bytes32 stuff)", "Permit", true);
    }

    // By right, this should be a proper domain separator, but I'm lazy.

    function _testIsValidSignature(bytes memory contentsType, bytes memory contentsName, bool success) internal {
        bytes32 contents = keccak256(abi.encode("random", contentsType));
        console2.log("contents");
        console2.logBytes32(contents);

        _TestTemps memory t = _testTemps(sessionSigner1);
        // (t.signer, t.privateKey) = _randomSigner();

        bytes32 hash = _toERC1271Hash(address(t.account), contents, contentsType, contentsName);
        console2.log("---------");
        console2.logBytes32(hash);
        (t.v, t.r, t.s) = vm.sign(t.privateKey, hash);

        bytes memory contentsDescription = abi.encodePacked(contentsType, contentsName);

        bytes memory signature = abi.encodePacked(
            t.r, t.s, t.v, appDomainSeparator, contents, contentsDescription, uint16(contentsDescription.length)
        );
        signature = abi.encodePacked(permissionId, signature);
        signature = _erc6492Wrap(signature);

        // signature = abi.encodePacked(permissionId, signature);
        // Success returns `0x1626ba7e`.
        assertEq(
            IERC1271(t.account).isValidSignature(
                _toContentsHash(contents), abi.encodePacked(address(smartSession), signature)
            ),
            success ? bytes4(0x1626ba7e) : bytes4(0xffffffff),
            "invalid sig"
        );
    }

    function _erc6492Wrap(bytes memory signature) internal returns (bytes memory) {
        return abi.encodePacked(
            abi.encode(address(1234), "wrap", signature),
            bytes32(0x6492649264926492649264926492649264926492649264926492649264926492)
        );
    }

    function _toERC1271Hash(
        address account,
        bytes32 contents,
        bytes memory contentsType,
        bytes memory contentsName
    )
        internal
        view
        returns (bytes32)
    {
        bytes32 parentStructHash = keccak256(
            abi.encodePacked(
                abi.encode(_typedDataSignTypeHash(contentsType, contentsName), contents),
                _accountDomainStructFields(account)
            )
        );
        return keccak256(abi.encodePacked("\x19\x01", appDomainSeparator, parentStructHash));
    }

    struct _AccountDomainStruct {
        string name;
        string version;
        uint256 chainId;
        address verifyingContract;
        bytes32 salt;
    }

    function _accountDomainStructFields(address account) internal view returns (bytes memory) {
        _AccountDomainStruct memory t;
        (, t.name, t.version, t.chainId, t.verifyingContract, t.salt,) = EIP712(account).eip712Domain();

        return abi.encode(keccak256(bytes(t.name)), keccak256(bytes(t.version)), t.chainId, t.verifyingContract, t.salt);
    }

    function _typedDataSignTypeHash(
        bytes memory contentsType,
        bytes memory contentsName
    )
        internal
        pure
        returns (bytes32)
    {
        return keccak256(
            abi.encodePacked(
                "TypedDataSign(",
                contentsName,
                " contents,string name,string version,uint256 chainId,address verifyingContract,bytes32 salt)",
                contentsType
            )
        );
    }

    function _testTemps(Account memory sessionSigner) internal returns (_TestTemps memory t) {
        Account memory signer = sessionSigner;
        t.owner = makeAddr("owner");
        t.signer = signer.addr;
        t.privateKey = signer.key;
        t.tokenId = 1;
        t.chainId = block.chainid;
        t.salt = keccak256(abi.encodePacked("foo"));
        t.account = instance.account;
    }

    function _toContentsHash(bytes32 contents) internal view returns (bytes32) {
        return keccak256(abi.encodePacked(hex"1901", appDomainSeparator, contents));
    }
>>>>>>> 4f8481f9
}<|MERGE_RESOLUTION|>--- conflicted
+++ resolved
@@ -2,27 +2,39 @@
 import { ISmartSession } from "contracts/ISmartSession.sol";
 import { SmartSessionCompatibilityFallback } from "contracts/SmartSessionCompatibilityFallback.sol";
 import { EIP712 } from "solady/utils/EIP712.sol";
-import { ERC1271TestBase } from "./base/ERC1271Base.t.sol";
-
-contract SmartSessionERC1271Test is ERC1271TestBase {
+//import { ERC1271TestBase } from "./base/ERC1271Base.t.sol";
+
+
+import { MODULE_TYPE_FALLBACK } from "modulekit/external/ERC7579.sol";
+import { CALLTYPE_SINGLE } from "modulekit/external/ERC7579.sol";
+
+contract SmartSessionERC1271Test is BaseTest {
     using ModuleKitHelpers for *;
     using ModuleKitUserOp for *;
     using HashLib for *;
 
+
+    struct _TestTemps {
+        address owner;
+        uint256 chainId;
+        uint256 tokenId;
+        bytes32 salt;
+        address account;
+        address signer;
+        uint256 privateKey;
+        uint8 v;
+        bytes32 r;
+        bytes32 s;
+    }
+
     PermissionId permissionId;
-<<<<<<< HEAD
-
-=======
     PermissionId permissionId_invalid;
     SmartSessionCompatibilityFallback fallbackModule;
     bytes32 appDomainSeparator;
->>>>>>> 4f8481f9
 
     function setUp() public virtual override {
         super.setUp();
 
-<<<<<<< HEAD
-=======
         fallbackModule = new SmartSessionCompatibilityFallback();
 
         bytes memory _fallback = abi.encode(EIP712.eip712Domain.selector, CALLTYPE_SINGLE, "");
@@ -35,7 +47,6 @@
             verifyingContract: address(0x6605F8785E09a245DD558e55F9A0f4A508434503)
         });
         appDomainSeparator = hash(domain);
->>>>>>> 4f8481f9
         Session memory session = Session({
             sessionValidator: ISessionValidator(address(simpleSessionValidator)),
             salt: keccak256("salt"),
@@ -46,9 +57,6 @@
             permitERC4337Paymaster: true
         });
 
-<<<<<<< HEAD
-        Session[] memory sessions = new Session[](1);
-=======
         Session memory session_invalid = Session({
             sessionValidator: ISessionValidator(address(simpleSessionValidator)),
             salt: keccak256("salt_pepper"),
@@ -60,17 +68,18 @@
         });
 
         Session[] memory sessions = new Session[](2);
->>>>>>> 4f8481f9
         sessions[0] = session;
+        sessions[1] = session_invalid;
         vm.prank(instance.account);
         PermissionId[] memory permissions = smartSession.enableSessions(sessions);
         permissionId = permissions[0];
+        permissionId_invalid = permissions[1];
     }
 
     function test_ERC1271() public {
         console2.log("using permissionId");
         console2.logBytes32(PermissionId.unwrap(permissionId));
-<<<<<<< HEAD
+        /*
         _testIsValidSignature(
             {
                 contentsType: "Permit(bytes32 stuff)",
@@ -80,8 +89,8 @@
                 sessionSigner: sessionSigner1
             }
         );
-    }
-=======
+        */
+
         _testIsValidSignature("Permit(bytes32 stuff)", "Permit", true);
     }
 
@@ -192,5 +201,4 @@
     function _toContentsHash(bytes32 contents) internal view returns (bytes32) {
         return keccak256(abi.encodePacked(hex"1901", appDomainSeparator, contents));
     }
->>>>>>> 4f8481f9
 }