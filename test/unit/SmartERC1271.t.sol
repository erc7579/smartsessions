import "../Base.t.sol";
import { ISmartSession } from "contracts/ISmartSession.sol";
import { SmartSessionCompatibilityFallback } from "contracts/SmartSessionCompatibilityFallback.sol";
import { EIP712 } from "solady/utils/EIP712.sol";
import { ERC1271TestBase } from "./base/ERC1271Base.t.sol";

<<<<<<< HEAD
import { MODULE_TYPE_FALLBACK } from "modulekit/external/ERC7579.sol";
import { CALLTYPE_SINGLE } from "modulekit/external/ERC7579.sol";
=======
import { CALLTYPE_STATIC } from "modulekit/external/ERC7579.sol";
>>>>>>> f6c9509d

contract SmartSessionERC1271Test is ERC1271TestBase {
    using ModuleKitHelpers for *;
    using ModuleKitUserOp for *;
    using HashLib for *;

    PermissionId permissionId;
    PermissionId permissionId_invalid;

    function setUp() public virtual override {
        super.setUp();

<<<<<<< HEAD
=======
        fallbackModule = new SmartSessionCompatibilityFallback();

        bytes memory _fallback = abi.encode(EIP712.eip712Domain.selector, CALLTYPE_STATIC, "");
        instance.installModule({ moduleTypeId: MODULE_TYPE_FALLBACK, module: address(fallbackModule), data: _fallback });

        EIP712Domain memory domain = EIP712Domain({
            name: "Forge",
            version: "1",
            chainId: 1,
            verifyingContract: address(0x6605F8785E09a245DD558e55F9A0f4A508434503)
        });
        appDomainSeparator = hash(domain);
>>>>>>> f6c9509d
        Session memory session = Session({
            sessionValidator: ISessionValidator(address(simpleSessionValidator)),
            salt: keccak256("salt"),
            sessionValidatorInitData: abi.encodePacked(sessionSigner1.addr),
            userOpPolicies: _getEmptyPolicyDatas(address(yesPolicy)),
            erc7739Policies: _getEmptyERC7739Data("Permit(bytes32 stuff)Permit", _getEmptyPolicyDatas(address(yesPolicy))),
            actions: new ActionData[](0),
            permitERC4337Paymaster: true
        });

        Session memory session_invalid = Session({
            sessionValidator: ISessionValidator(address(simpleSessionValidator)),
            salt: keccak256("salt_pepper"),
            sessionValidatorInitData: abi.encodePacked(sessionSigner1.addr),
            userOpPolicies: _getEmptyPolicyDatas(address(yesPolicy)),
            erc7739Policies: _getEmptyERC7739Data("Permit(bytes32 stuff)", new PolicyData[](0)),
            actions: new ActionData[](0),
            permitERC4337Paymaster: true
        });

        Session[] memory sessions = new Session[](2);
        sessions[0] = session;
        sessions[1] = session_invalid;
        vm.prank(instance.account);
        PermissionId[] memory permissions = smartSession.enableSessions(sessions);
        permissionId = permissions[0];
        permissionId_invalid = permissions[1];
    }

    function test_ERC1271() public {
        console2.log("using permissionId");
        console2.logBytes32(PermissionId.unwrap(permissionId));

        _testIsValidSignature({
            contentsType: "Permit(bytes32 stuff)",
            contentsName: "Permit",
            expectSuccess: true,
            permissionId: permissionId,
            is6492: true,
            sessionSigner: sessionSigner1
        });
    }
}<|MERGE_RESOLUTION|>--- conflicted
+++ resolved
@@ -4,12 +4,8 @@
 import { EIP712 } from "solady/utils/EIP712.sol";
 import { ERC1271TestBase } from "./base/ERC1271Base.t.sol";
 
-<<<<<<< HEAD
 import { MODULE_TYPE_FALLBACK } from "modulekit/external/ERC7579.sol";
 import { CALLTYPE_SINGLE } from "modulekit/external/ERC7579.sol";
-=======
-import { CALLTYPE_STATIC } from "modulekit/external/ERC7579.sol";
->>>>>>> f6c9509d
 
 contract SmartSessionERC1271Test is ERC1271TestBase {
     using ModuleKitHelpers for *;
@@ -22,8 +18,6 @@
     function setUp() public virtual override {
         super.setUp();
 
-<<<<<<< HEAD
-=======
         fallbackModule = new SmartSessionCompatibilityFallback();
 
         bytes memory _fallback = abi.encode(EIP712.eip712Domain.selector, CALLTYPE_STATIC, "");
@@ -36,7 +30,6 @@
             verifyingContract: address(0x6605F8785E09a245DD558e55F9A0f4A508434503)
         });
         appDomainSeparator = hash(domain);
->>>>>>> f6c9509d
         Session memory session = Session({
             sessionValidator: ISessionValidator(address(simpleSessionValidator)),
             salt: keccak256("salt"),
