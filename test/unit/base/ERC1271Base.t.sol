--- conflicted
+++ resolved
@@ -45,10 +45,7 @@
 
     function _testIsValidSignature(
         bytes memory contentsType,
-<<<<<<< HEAD
-=======
         bytes memory contentsName,
->>>>>>> cd48082e
         bool expectSuccess,
         PermissionId permissionId,
         bool is6492,
