import "../../Base.t.sol";
import "contracts/core/SmartSessionBase.sol";
import "solady/utils/ECDSA.sol";
import "contracts/lib/IdLib.sol";
import "../base/PolicyTestBase.t.sol";

contract ValueLimitPolicyTest is PolicyTestBase {
    using IdLib for *;
    using ModuleKitHelpers for *;
    using ModuleKitUserOp for *;
    using EncodeLib for PermissionId;

    PermissionId permissionId_valueLimitedAction;

    bytes valueLimitPolicyInitData;

    function setUp() public virtual override {
        super.setUp();
        valueLimitPolicyInitData = abi.encodePacked(uint256(1e20));
        permissionId_valueLimitedAction = _enableActionSession(
            address(valueLimitPolicy), valueLimitPolicyInitData, instance, keccak256("salt and pepper")
        );
        vm.deal(instance.account, 1e21);
    }

    function test_value_limit_policy_init_reinit_use() public {
<<<<<<< HEAD
        PermissionId permissionId = use_value_limit_policy_as_UserOp_policy_success_and_fails_if_exceeds_limit();
        value_limit_policy_can_be_reinitialized(permissionId);
=======
        PermissionId permissionId = using_value_limit_policy_fails_not_initialized();
        permissionId = use_value_limit_policy_as_UserOp_policy_success_and_fails_if_exceeds_limit(permissionId);
        permissionId = value_limit_policy_can_be_reinitialized(permissionId);
        value_limit_policy_handle_batch_calls_correctly(permissionId);
>>>>>>> cd48082e
    }

    function using_value_limit_policy_fails_not_initialized() public returns (PermissionId) {
        bytes memory callData = abi.encodeCall(MockTarget.setValue, (1337));
        PermissionId invalidPermissionId =
            _enableUserOpSession(address(valueLimitPolicy), abi.encodePacked(uint256(0)), instance, keccak256("salt"));
        UserOpData memory userOpData =
            instance.getExecOps({ target: _target, value: 0, callData: callData, txValidator: address(smartSession) });
        userOpData.userOp.signature = EncodeLib.encodeUse({ permissionId: invalidPermissionId, sig: hex"4141414141" });
        bytes memory expectedRevertReason = abi.encodeWithSelector(
            IEntryPoint.FailedOpWithRevert.selector,
            0,
            "AA23 reverted",
            abi.encodePacked(
                hex"f4270752", // `PolicyCheckReverted(bytes32)`
                IPolicy.PolicyNotInitialized.selector,
                bytes28(
                    ConfigId.unwrap(IdLib.toConfigId(IdLib.toUserOpPolicyId(invalidPermissionId), instance.account))
                )
            )
        );
        vm.expectRevert(expectedRevertReason);
        userOpData.execUserOps();
        assertEq(target.value(), 0);
        return invalidPermissionId;
    }

<<<<<<< HEAD
    function use_value_limit_policy_as_UserOp_policy_success_and_fails_if_exceeds_limit()
        public
        returns (PermissionId)
    {
        //re-initialize
        PermissionId permissionIdReInited =
            _enableUserOpSession(address(valueLimitPolicy), valueLimitPolicyInitData, instance, keccak256("salt"));
=======
    function use_value_limit_policy_as_UserOp_policy_success_and_fails_if_exceeds_limit(PermissionId permissionId)
        public
        returns (PermissionId)
    {
        //initialize
        PermissionId permissionIdReInited =
            _enableUserOpSession(address(valueLimitPolicy), valueLimitPolicyInitData, instance, keccak256("salt"));
        assertEq(PermissionId.unwrap(permissionIdReInited), PermissionId.unwrap(permissionId));
>>>>>>> cd48082e
        // use
        bytes memory callData = abi.encodeCall(MockTarget.setValue, (1337));
        // get userOp from ModuleKit
        UserOpData memory userOpData = instance.getExecOps({
            target: _target,
            value: uint256(1e20 / 2), // half of the limit
            callData: callData,
            txValidator: address(smartSession)
        });
        userOpData.userOp.signature = EncodeLib.encodeUse({ permissionId: permissionIdReInited, sig: hex"4141414141" });
        // execute userOp with modulekit
        userOpData.execUserOps();

        // use the other half of the limit with other actionId. should still work as the limit is per session here
        // (userOp Policy)
        callData = abi.encodeCall(MockTarget.increaseValue, ());
        userOpData = instance.getExecOps({
            target: _target,
            value: uint256(1e20 / 2), // half of the limit
            callData: callData,
            txValidator: address(smartSession)
        });
        userOpData.userOp.signature = EncodeLib.encodeUse({ permissionId: permissionIdReInited, sig: hex"4141414141" });
        userOpData.execUserOps();

        ConfigId configId = IdLib.toConfigId(IdLib.toUserOpPolicyId(permissionIdReInited), instance.account);
        assertEq(valueLimitPolicy.getValueLimit(configId, address(smartSession), instance.account), uint256(1e20));
        assertEq(valueLimitPolicy.getUsed(configId, address(smartSession), instance.account), uint256(1e20));

        // try to exceed the limit, should fail
        userOpData.userOp.nonce++;
<<<<<<< HEAD

        bytes memory innerRevertReason = abi.encodeWithSelector(
            ISmartSession.PolicyViolation.selector, permissionIdReInited, address(valueLimitPolicy)
        );

=======

        bytes memory innerRevertReason =
            abi.encodeWithSelector(ISmartSession.PolicyViolation.selector, permissionId, address(valueLimitPolicy));

>>>>>>> cd48082e
        bytes memory expectedRevertReason =
            abi.encodeWithSelector(IEntryPoint.FailedOpWithRevert.selector, 0, "AA23 reverted", innerRevertReason);
        vm.expectRevert(expectedRevertReason);
        userOpData.execUserOps();
        return permissionIdReInited;
    }

    function value_limit_policy_can_be_reinitialized(PermissionId permissionId) public returns (PermissionId) {
        // re-initialize with new limit, check that both limit and used are updated
        PermissionId permissionIdReInited =
            _enableUserOpSession(address(valueLimitPolicy), valueLimitPolicyInitData, instance, keccak256("salt"));
        assertEq(PermissionId.unwrap(permissionIdReInited), PermissionId.unwrap(permissionId));
        ConfigId configId = IdLib.toConfigId(IdLib.toUserOpPolicyId(permissionIdReInited), instance.account);
        assertEq(valueLimitPolicy.getValueLimit(configId, address(smartSession), instance.account), uint256(1e20));
        assertEq(valueLimitPolicy.getUsed(configId, address(smartSession), instance.account), 0);
        return permissionIdReInited;
    }

    function value_limit_policy_handle_batch_calls_correctly(PermissionId permissionId) public {
        bytes memory callData = abi.encodeCall(MockTarget.setValue, (1337));
        uint256 batchSize = 3;
        Execution[] memory executions = new Execution[](batchSize);
        for (uint256 i = 0; i < batchSize; i++) {
            executions[i] = Execution({ target: _target, value: uint256(1e10), callData: callData });
        }
        UserOpData memory userOpData =
            instance.getExecOps({ executions: executions, txValidator: address(smartSession) });
        userOpData.userOp.signature = EncodeLib.encodeUse({ permissionId: permissionId, sig: hex"4141414141" });
        userOpData.execUserOps();
        assertEq(target.value(), 1337);
        ConfigId configId = IdLib.toConfigId(IdLib.toUserOpPolicyId(permissionId), instance.account);
        assertEq(valueLimitPolicy.getUsed(configId, address(smartSession), instance.account), uint256(1e10 * 3));

        // try to exceed the limit, should fail
        Execution[] memory executions2 = new Execution[](batchSize);
        for (uint256 i = 0; i < batchSize; i++) {
            executions2[i] = Execution({ target: _target, value: uint256(1e20 / 2), callData: callData });
        }
        userOpData = instance.getExecOps({ executions: executions2, txValidator: address(smartSession) });
        userOpData.userOp.signature = EncodeLib.encodeUse({ permissionId: permissionId, sig: hex"4141414141" });
        bytes memory innerRevertReason =
            abi.encodeWithSelector(ISmartSession.PolicyViolation.selector, permissionId, address(valueLimitPolicy));
        bytes memory expectedRevertReason =
            abi.encodeWithSelector(IEntryPoint.FailedOpWithRevert.selector, 0, "AA23 reverted", innerRevertReason);
        vm.expectRevert(expectedRevertReason);
        userOpData.execUserOps();
    }

    function test_use_value_limit_policy_as_action_policy_success_and_fails_if_exceeds_limit() public {
        bytes memory callData = abi.encodeCall(MockTarget.setValue, (1337));
        UserOpData memory userOpData = instance.getExecOps({
            target: _target,
            value: uint256(1e20), // full limit
            callData: callData,
            txValidator: address(smartSession)
        });
        userOpData.userOp.signature =
            EncodeLib.encodeUse({ permissionId: permissionId_valueLimitedAction, sig: hex"4141414141" });
        userOpData.execUserOps();
        assertEq(target.value(), 1337);

        // try to exceed the limit, should fail
        userOpData.userOp.nonce++;
        bytes memory innerRevertReason = abi.encodeWithSelector(
            ISmartSession.PolicyViolation.selector, permissionId_valueLimitedAction, address(valueLimitPolicy)
        );
        bytes memory expectedRevertReason =
            abi.encodeWithSelector(IEntryPoint.FailedOpWithRevert.selector, 0, "AA23 reverted", innerRevertReason);

        vm.expectRevert(expectedRevertReason);
        userOpData.execUserOps();
    }
}<|MERGE_RESOLUTION|>--- conflicted
+++ resolved
@@ -24,15 +24,8 @@
     }
 
     function test_value_limit_policy_init_reinit_use() public {
-<<<<<<< HEAD
         PermissionId permissionId = use_value_limit_policy_as_UserOp_policy_success_and_fails_if_exceeds_limit();
         value_limit_policy_can_be_reinitialized(permissionId);
-=======
-        PermissionId permissionId = using_value_limit_policy_fails_not_initialized();
-        permissionId = use_value_limit_policy_as_UserOp_policy_success_and_fails_if_exceeds_limit(permissionId);
-        permissionId = value_limit_policy_can_be_reinitialized(permissionId);
-        value_limit_policy_handle_batch_calls_correctly(permissionId);
->>>>>>> cd48082e
     }
 
     function using_value_limit_policy_fails_not_initialized() public returns (PermissionId) {
@@ -60,7 +53,6 @@
         return invalidPermissionId;
     }
 
-<<<<<<< HEAD
     function use_value_limit_policy_as_UserOp_policy_success_and_fails_if_exceeds_limit()
         public
         returns (PermissionId)
@@ -68,16 +60,6 @@
         //re-initialize
         PermissionId permissionIdReInited =
             _enableUserOpSession(address(valueLimitPolicy), valueLimitPolicyInitData, instance, keccak256("salt"));
-=======
-    function use_value_limit_policy_as_UserOp_policy_success_and_fails_if_exceeds_limit(PermissionId permissionId)
-        public
-        returns (PermissionId)
-    {
-        //initialize
-        PermissionId permissionIdReInited =
-            _enableUserOpSession(address(valueLimitPolicy), valueLimitPolicyInitData, instance, keccak256("salt"));
-        assertEq(PermissionId.unwrap(permissionIdReInited), PermissionId.unwrap(permissionId));
->>>>>>> cd48082e
         // use
         bytes memory callData = abi.encodeCall(MockTarget.setValue, (1337));
         // get userOp from ModuleKit
@@ -109,18 +91,11 @@
 
         // try to exceed the limit, should fail
         userOpData.userOp.nonce++;
-<<<<<<< HEAD
 
         bytes memory innerRevertReason = abi.encodeWithSelector(
             ISmartSession.PolicyViolation.selector, permissionIdReInited, address(valueLimitPolicy)
         );
 
-=======
-
-        bytes memory innerRevertReason =
-            abi.encodeWithSelector(ISmartSession.PolicyViolation.selector, permissionId, address(valueLimitPolicy));
-
->>>>>>> cd48082e
         bytes memory expectedRevertReason =
             abi.encodeWithSelector(IEntryPoint.FailedOpWithRevert.selector, 0, "AA23 reverted", innerRevertReason);
         vm.expectRevert(expectedRevertReason);
