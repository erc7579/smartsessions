--- conflicted
+++ resolved
@@ -13,8 +13,6 @@
         init();
     }
 
-<<<<<<< HEAD
-=======
     function test_ValidateUserOp_ValidOperation() public {
 
         // Initialize a user operation with a valid setup
@@ -44,5 +42,4 @@
         assertTrue(res == 1, "Operation with invalid signature should fail validation");
         stopPrank();
     }
->>>>>>> f502ef62
 }