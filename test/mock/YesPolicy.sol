--- conflicted
+++ resolved
@@ -32,11 +32,7 @@
     }
 
     function isModuleType(uint256 id) external pure returns (bool) {
-<<<<<<< HEAD
-        return id == 7 || id == 8 || id == 9;
-=======
         return id == ERC7579_MODULE_TYPE_USEROP_POLICY || id == ERC7579_MODULE_TYPE_ACTION_POLICY || id == ERC7579_MODULE_TYPE_ERC1271_POLICY;
->>>>>>> a008032f
     }
 
     function checkUserOpPolicy(ConfigId id, PackedUserOperation calldata userOp) external override returns (uint256) {
