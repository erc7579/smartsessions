# Compiler files
cache/
out/
cache_forge/
cache_forge/*
cache_forge/solidity-files-cache.json

# Ignores development broadcast logs
!/broadcast
/broadcast/*/31337/
/broadcast/**/dry-run/
<<<<<<< HEAD
/broadcast
=======
broadcast/
>>>>>>> c8cff136

# Docs
docs/

# Dotenv file
.env

#Deps
node_modules/<|MERGE_RESOLUTION|>--- conflicted
+++ resolved
@@ -9,11 +9,7 @@
 !/broadcast
 /broadcast/*/31337/
 /broadcast/**/dry-run/
-<<<<<<< HEAD
-/broadcast
-=======
 broadcast/
->>>>>>> c8cff136
 
 # Docs
 docs/
