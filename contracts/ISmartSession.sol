--- conflicted
+++ resolved
@@ -26,11 +26,8 @@
     error HashMismatch(bytes32 providedHash, bytes32 computedHash);
     error InvalidData();
     error InvalidActionId();
-<<<<<<< HEAD
     error NoExecutionsInBatch();
-=======
     error InvalidTarget();
->>>>>>> 3414577d
     error InvalidEnableSignature(address account, bytes32 hash);
     error InvalidISessionValidator(ISessionValidator sessionValidator);
     error InvalidSelfCall();
