--- conflicted
+++ resolved
@@ -3,10 +3,7 @@
 
 import "./utils/AssociatedArrayLib.sol";
 import "./interfaces/ISigner.sol";
-<<<<<<< HEAD
-=======
 import { EnumerableSet } from "./utils/EnumerableSet4337.sol";
->>>>>>> 64570dab
 import { FlatBytesLib } from "@rhinestone/flatbytes/src/BytesLib.sol";
 
 import "forge-std/console2.sol";
@@ -68,13 +65,8 @@
 }
 
 struct EnableSessions {
-<<<<<<< HEAD
     uint8 chainDigestIndex; 
     ChainDigest[] hashesAndChainIds;
-=======
-    uint8 sessionIndex;
-    bytes hashesAndChainIds;
->>>>>>> 64570dab
     Session sessionToEnable;
     bytes permissionEnableSig;
 }
