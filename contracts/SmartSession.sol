// SPDX-License-Identifier: AGPL-3.0-only
pragma solidity ^0.8.25;

import "./DataTypes.sol";

import { IERC7579Account } from "erc7579/interfaces/IERC7579Account.sol";
import { IAccountExecute } from "modulekit/external/ERC4337.sol";
import { PackedUserOperation } from "modulekit/external/ERC4337.sol";
import { EIP1271_MAGIC_VALUE, IERC1271 } from "module-bases/interfaces/IERC1271.sol";
import {
    ModeCode as ExecutionMode,
    ExecType,
    CallType,
    CALLTYPE_BATCH,
    CALLTYPE_SINGLE,
    EXECTYPE_DEFAULT
} from "erc7579/lib/ModeLib.sol";

import { ISmartSession } from "./ISmartSession.sol";
import { SmartSessionBase } from "./core/SmartSessionBase.sol";
import { SmartSessionERC7739 } from "./core/SmartSessionERC7739.sol";

import { EnumerableSet } from "./utils/EnumerableSet4337.sol";
import { ExecutionLib as ExecutionLib } from "./lib/ExecutionLib.sol";
import { IUserOpPolicy, IActionPolicy } from "./interfaces/IPolicy.sol";
import { PolicyLib } from "./lib/PolicyLib.sol";
import { SignerLib } from "./lib/SignerLib.sol";
import { ConfigLib } from "./lib/ConfigLib.sol";
import { EncodeLib } from "./lib/EncodeLib.sol";
import { HashLib } from "./lib/HashLib.sol";
import { ValidationDataLib } from "./lib/ValidationDataLib.sol";
import { IdLib } from "./lib/IdLib.sol";
import { SmartSessionModeLib } from "./lib/SmartSessionModeLib.sol";

/**
 * @title SmartSession
 * @author [alphabetically] Filipp Makarov (Biconomy) & zeroknots.eth (Rhinestone)
 * @dev A collaborative effort between Rhinestone and Biconomy to create a powerful
 *      and flexible session key management system for ERC-4337 and ERC-7579 accounts.
 * SmartSession is an advanced module for ERC-4337 and ERC-7579 compatible smart contract wallets, enabling granular
 * control over session keys. It allows users to create and manage temporary, limited-permission access to their
 * accounts through configurable policies. The module supports various policy types, including user operation
 * validation, action-specific policies, and ERC-1271 signature validation. SmartSession implements a unique "enable
 * flow" that allows session keys to be created within the first user operation, enhancing security and user experience.
 * It uses a nested EIP-712 approach for signature validation, providing phishing resistance and compatibility with
 * existing wallet interfaces. The module also supports batched executions and integrates with external policy contracts
 * for flexible permission management. Overall, SmartSession offers a comprehensive solution for secure, temporary
 * account access in the evolving landscape of account abstraction.
 */
contract SmartSession is ISmartSession, SmartSessionBase, SmartSessionERC7739 {
    using EnumerableSet for EnumerableSet.Bytes32Set;
    using SmartSessionModeLib for SmartSessionMode;
    using IdLib for *;
    using ValidationDataLib for ValidationData;
    using HashLib for *;
    using PolicyLib for *;
    using SignerLib for *;
    using ConfigLib for *;
    using ExecutionLib for *;
    using EncodeLib for *;

    /**
     * @notice Validates a user operation for ERC4337/ERC7579 compatibility
     * @dev This function is the entry point for validating user operations in SmartSession
     * @dev This function will dissect the userop.signature field, and parse out the provided PermissionId, which
     * identifies a
     * unique ID of a dapp for a specific user. n Policies and one Signer contract are mapped to this Id and will be
     * checked. Only UserOps that pass policies and signer checks, are considered valid.
     * Enable Flow:
     *     SmartSessions allows session keys to be created within the "first" UserOp. If the enable flow is chosen, the
     *     EnableSession data, which is packed in userOp.signature is parsed, and stored in the SmartSession storage.
     * @param userOp The user operation to validate
     * @param userOpHash The hash of the user operation
     * @return vd ValidationData containing the validation result
     */
    function validateUserOp(
        PackedUserOperation calldata userOp,
        bytes32 userOpHash
    )
        external
        override
        returns (ValidationData vd)
    {
        // ensure that userOp.sender == msg.sender == account 
        // SmartSession will sstore configs for a certain account,
        // so we have to ensure that unauthorized access is not possible
        address account = userOp.sender;
        if (account != msg.sender) revert InvalidUserOpSender(account);

        // unpacking data packed in userOp.signature
        (SmartSessionMode mode, PermissionId permissionId, bytes calldata packedSig) = userOp.signature.unpackMode();

        // If the SmartSession.USE mode was selected, no further policies have to be enabled.
        // We can go straight to userOp validation
        // This condition is the average case, so should be handled as the first condition
        if (mode.isUseMode()) {
            // USE mode: Directly enforce policies without enabling new ones
            vd = _enforcePolicies({
                permissionId: permissionId,
                userOpHash: userOpHash,
                userOp: userOp,
                decompressedSignature: packedSig.decodeUse(),
                account: account
            });
        }
        // If the SmartSession.ENABLE mode was selected, the userOp.signature will contain the EnableSession data
        // This data will be used to enable policies and signer for the session
        // The signature of the user on the EnableSession data will be checked
        // If the signature is valid, the policies and signer will be enabled
        // after enabling the session, the policies will be enforced on the userOp similarly to the SmartSession.USE
        else if (mode.isEnableMode()) {
            // unpack the EnableSession data and signature
            // calculate the permissionId from the Session data
            EnableSession memory enableData;
            bytes memory usePermissionSig;
            (enableData, usePermissionSig) = packedSig.decodeEnable();
            permissionId = enableData.sessionToEnable.toPermissionIdMemory();

            // ENABLE mode: Enable new policies and then enforce them
            _enablePolicies({ enableData: enableData, permissionId: permissionId, account: account, mode: mode });

            vd = _enforcePolicies({
                permissionId: permissionId,
                userOpHash: userOpHash,
                userOp: userOp,
                decompressedSignature: usePermissionSig,
                account: account
            });
        }
        // if an Unknown mode is provided, the function will revert
        else {
            revert UnsupportedSmartSessionMode(mode);
        }
    }

    /**
     * @notice Enables policies for a session during user operation validation
     * @dev This function handles the enabling of new policies and session validators
     * @param enableData The EnableSession data containing the session to enable
     * @param permissionId The unique identifier for the permission set
     * @param account The account for which policies are being enabled
     * @param mode The SmartSession mode being used
     */
    function _enablePolicies(
        EnableSession memory enableData,
        PermissionId permissionId,
        address account,
        SmartSessionMode mode
    )
        internal
    {
        // Increment nonce to prevent replay attacks
        uint256 nonce = $signerNonce[permissionId][account]++;
        bytes32 hash = enableData.getAndVerifyDigest(account, nonce, mode);

        // require signature on account
        // this is critical as it is the only way to ensure that the user is aware of the policies and signer
        // NOTE: although SmartSession implements a ERC1271 feature,
        // it CAN NOT be used as a valid ERC1271 validator for
        // this step. SmartSessions ERC1271 function must prevent this
        if (IERC1271(account).isValidSignature(hash, enableData.permissionEnableSig) != EIP1271_MAGIC_VALUE) {
            revert InvalidEnableSignature(account, hash);
        }

        // Determine if registry should be used based on the mode
        bool useRegistry = mode.useRegistry();

        // Enable mode can involve enabling ISessionValidator (new Permission)
        // or just adding policies (existing permission)
        // a) ISessionValidator is not set => enable ISessionValidator
        // b) ISessionValidator is set => just add policies
        // Attention: if the same policy that has already been configured is added again,
        // the policy will be overwritten with the new configuration
        if (!_isISessionValidatorSet(permissionId, account)) {
            $sessionValidators.enable({
                permissionId: permissionId,
                smartAccount: account,
                sessionValidator: enableData.sessionToEnable.sessionValidator,
                sessionValidatorConfig: enableData.sessionToEnable.sessionValidatorInitData,
                useRegistry: useRegistry
            });
        }

        // Enable UserOp policies
        $userOpPolicies.enable({
            policyType: PolicyType.USER_OP,
            permissionId: permissionId,
            configId: permissionId.toUserOpPolicyId().toConfigId(),
            policyDatas: enableData.sessionToEnable.userOpPolicies,
            smartAccount: account,
            useRegistry: useRegistry
        });

        // Enable ERC1271 policies
        $enabledERC7739Content.enable({
            contents: enableData.sessionToEnable.erc7739Policies.allowedERC7739Content,
            permissionId: permissionId,
            smartAccount: account
        });
        $erc1271Policies.enable({
            policyType: PolicyType.ERC1271,
            permissionId: permissionId,
            configId: permissionId.toErc1271PolicyId().toConfigId(),
            policyDatas: enableData.sessionToEnable.erc7739Policies.erc1271Policies,
            smartAccount: account,
            useRegistry: useRegistry
        });
        $enabledERC7739Content.enable(
            enableData.sessionToEnable.erc7739Policies.allowedERC7739Content, permissionId, account
        );

        // Enable action policies
        $actionPolicies.enable({
            permissionId: permissionId,
            actionPolicyDatas: enableData.sessionToEnable.actions,
            smartAccount: account,
            useRegistry: useRegistry
        });

        // Mark the session as enabled
        $enabledSessions.add(msg.sender, PermissionId.unwrap(permissionId));
    }

    /**
     * @notice Enforces policies and checks ISessionValidator signature for a session
     * @dev This function is the core of policy enforcement in SmartSession
     * @param permissionId The unique identifier for the permission set
     * @param userOpHash The hash of the user operation
     * @param userOp The user operation being validated
     * @param decompressedSignature The decompressed signature for validation
     * @param account The account for which policies are being enforced
     * @return vd ValidationData containing the result of policy checks
     */
    function _enforcePolicies(
        PermissionId permissionId,
        bytes32 userOpHash,
        PackedUserOperation calldata userOp,
        bytes memory decompressedSignature,
        address account
    )
        internal
        returns (ValidationData vd)
    {
        // ensure that the permissionId is enabled
        if (!$enabledSessions.contains({ account: account, value: PermissionId.unwrap(permissionId) })) {
            revert InvalidPermissionId(permissionId);
        }

        /*´:°•.°+.*•´.*:˚.°*.˚•´.°:°•.°•.*•´.*:˚.°*.˚•´.°:°•.°+.*•´.*:*/
        /*                    Check UserOp Policies                   */
        /*.•°:°.´+˚.*°.˚:*.´•*.+°.•°:´*.´•*.•°.•°:°.´:•˚°.*°.˚:*.´+°.•*/
        // Check UserOp policies
        // This reverts if policies are violated
        vd = $userOpPolicies.check({
            userOp: userOp,
            permissionId: permissionId,
            callOnIPolicy: abi.encodeCall(
                IUserOpPolicy.checkUserOpPolicy, (permissionId.toUserOpPolicyId().toConfigId(), userOp)
            ),
            minPolicies: 0 // for userOp policies, a min of 0 is ok. since these are not security critical
         });

        bytes4 selector = bytes4(userOp.callData[0:4]);

        /*´:°•.°+.*•´.*:˚.°*.˚•´.°:°•.°•.*•´.*:˚.°*.˚•´.°:°•.°+.*•´.*:*/
        /*                      Handle Executions                     */
        /*.•°:°.´+˚.*°.˚:*.´•*.+°.•°:´*.´•*.•°.•°:°.´:•˚°.*°.˚:*.´+°.•*/
        // if the selector indicates that the userOp is an execution,
        // action policies have to be checked
        if (selector == IERC7579Account.execute.selector) {
            // Decode ERC7579 execution mode
            (CallType callType, ExecType execType) = userOp.callData.get7579ExecutionTypes();
            // ERC7579 allows for different execution types, but SmartSession only supports the default execution type
            if (ExecType.unwrap(execType) != ExecType.unwrap(EXECTYPE_DEFAULT)) {
                revert UnsupportedExecutionType();
            }
            // DEFAULT EXEC & BATCH CALL
            else if (callType == CALLTYPE_BATCH) {
                vd = vd.intersect(
                    $actionPolicies.actionPolicies.checkBatch7579Exec({
                        userOp: userOp,
                        permissionId: permissionId,
                        minPolicies: 1 // minimum of one actionPolicy must be set.
                     })
                );
            }
            // DEFAULT EXEC & SINGLE CALL
            else if (callType == CALLTYPE_SINGLE) {
                (address target, uint256 value, bytes calldata callData) =
                    userOp.callData.decodeUserOpCallData().decodeSingle();
                vd = vd.intersect(
                    $actionPolicies.actionPolicies.checkSingle7579Exec({
                        userOp: userOp,
                        permissionId: permissionId,
                        target: target,
                        value: value,
                        callData: callData,
                        minPolicies: 1 // minimum of one actionPolicy must be set.
                     })
                );
            }
            // DelegateCalls are not supported by SmartSession
            else {
                revert UnsupportedExecutionType();
            }
        }
        // SmartSession does not support executeUserOp,
        // should this function selector be used in the userOp: revert
        // see why: https://github.com/erc7579/smartsessions/issues/17
        else if (selector == IAccountExecute.executeUserOp.selector) {
            revert UnsupportedExecutionType();
        }
        /*´:°•.°+.*•´.*:˚.°*.˚•´.°:°•.°•.*•´.*:˚.°*.˚•´.°:°•.°+.*•´.*:*/
        /*                        Handle Actions                      */
        /*.•°:°.´+˚.*°.˚:*.´•*.+°.•°:´*.´•*.•°.•°:°.´:•˚°.*°.˚:*.´+°.•*/
        // all other executions are supported and are handled by the actionPolicies
        else {
            ActionId actionId = account.toActionId(bytes4(userOp.callData[:4]));

            vd = vd.intersect(
                $actionPolicies.actionPolicies[actionId].check({
                    userOp: userOp,
                    permissionId: permissionId,
                    callOnIPolicy: abi.encodeCall(
                        IActionPolicy.checkAction,
                        (
                            permissionId.toConfigId(actionId),
                            account, // account
                            account, // target
                            0, // value
                            userOp.callData // data
                        )
                    ),
                    minPolicies: 1 // minimum of one actionPolicy must be set.
                 })
            );
        }

        /*´:°•.°+.*•´.*:˚.°*.˚•´.°:°•.°•.*•´.*:˚.°*.˚•´.°:°•.°+.*•´.*:*/
        /*                 Check SessionKey ISessionValidator         */
        /*.•°:°.´+˚.*°.˚:*.´•*.+°.•°:´*.´•*.•°.•°:°.´:•˚°.*°.˚:*.´+°.•*/
        bool validSig = $sessionValidators.isValidISessionValidator({
            hash: userOpHash,
            account: account,
            permissionId: permissionId,
            signature: decompressedSignature
        });
        vd = vd.setSig({ sigFailed: !validSig });
    }

    /**
     * @notice SessionKey ERC-1271 signature validation
     * this function implements the ERC-1271 forwarding function defined by ERC-7579
     * SessionKeys can be used to sign messages and validate ERC-1271 on behalf of Accounts
     * In order to validate a signature, the signature must be wrapped with ERC-7739
     * @param sender The address of ERC-1271 sender
     * @param hash The hash of the message
     * @param signature The signature of the message
     *         signature is expected to be in the format:
     *         (PermissionId (32 bytes),
     *          ERC7739 (abi.encodePacked(signatureForSessionValidator,
     *                                    _DOMAIN_SEP_B,
     *                                    contents,
     *                                    contentsType,
     *                                    uint16(contentsType.length))
     */
    function isValidSignatureWithSender(
        address sender,
        bytes32 hash,
        bytes calldata signature
    )
        external
        view
        override
        returns (bytes4 result)
    {
        // disallow that session can be authorized by other sessions
        if (sender == address(this)) return EIP1271_FAILED;

        bool success = _erc1271IsValidSignatureViaNestedEIP712(sender, hash, _erc1271UnwrapSignature(signature));
        /// @solidity memory-safe-assembly
        assembly {
            // `success ? bytes4(keccak256("isValidSignature(bytes32,bytes)")) : 0xffffffff`.
            // We use `0xffffffff` for invalid, in convention with the reference implementation.
            result := shl(224, or(0x1626ba7e, sub(0, iszero(success))))
        }
    }

    /**
     * @notice Validates an ERC-1271 signature with additional ERC-7739 content checks
     * @dev This function performs several checks to validate the signature:
     *      1. Verifies that the permissionId is enabled for the sender
     *      2. Ensures the ERC-7739 content is enabled for the given permissionId
     *      3. Checks the ERC-1271 policy
     *      4. Validates the signature using ISessionValidator
     * @dev This function returns false if a permissionId supplied within the signature is not enabled
     * @dev This function returns false if the ERC-7739 content is not enabled for the given permissionId
     * @param sender The address initiating the signature validation
     * @param hash The hash of the data to be signed
     * @param signature The signature to be validated (first 32 bytes contain the permissionId)
     * @param contents The ERC-7739 content to be validated
     * @return valid Boolean indicating whether the signature is valid
     */
    function _erc1271IsValidSignatureNowCalldata(
        address sender,
        bytes32 hash,
        bytes calldata signature,
        bytes calldata contents
    )
        internal
        view
        virtual
        override
        returns (bool)
    {
        bytes32 contentHash = string(contents).hashERC7739Content();
        // isolate the PermissionId and actual signature from the supplied signature param
        PermissionId permissionId = PermissionId.wrap(bytes32(signature[0:32]));
        signature = signature[32:];

        // return false if the permissionId is not enabled
        if (!$enabledSessions.contains(msg.sender, PermissionId.unwrap(permissionId))) return false;
        // return false if the content is not enabled
        if (!$enabledERC7739Content[permissionId].contains(msg.sender, contentHash)) return false;
<<<<<<< HEAD
        bool valid = $erc1271Policies.checkERC1271({
=======

        // check the ERC-1271 policy
        valid = $erc1271Policies.checkERC1271({
>>>>>>> 7e40f008
            account: msg.sender,
            requestSender: sender,
            hash: hash,
            signature: signature,
            permissionId: permissionId,
            configId: permissionId.toErc1271PolicyId().toConfigId(),
            minPoliciesToEnforce: 0
        });

        // if the erc1271 policy check failed, return false
        if (!valid) return false;
        // this call reverts if the ISessionValidator is not set
        return $sessionValidators.isValidISessionValidator({
            hash: hash,
            account: msg.sender,
            permissionId: permissionId,
            signature: signature
        });
    }
}<|MERGE_RESOLUTION|>--- conflicted
+++ resolved
@@ -422,13 +422,8 @@
         if (!$enabledSessions.contains(msg.sender, PermissionId.unwrap(permissionId))) return false;
         // return false if the content is not enabled
         if (!$enabledERC7739Content[permissionId].contains(msg.sender, contentHash)) return false;
-<<<<<<< HEAD
+        // check the ERC-1271 policy
         bool valid = $erc1271Policies.checkERC1271({
-=======
-
-        // check the ERC-1271 policy
-        valid = $erc1271Policies.checkERC1271({
->>>>>>> 7e40f008
             account: msg.sender,
             requestSender: sender,
             hash: hash,
