--- conflicted
+++ resolved
@@ -145,11 +145,7 @@
 
         // in order to prevent replay of an enable flow, we have to iterate a nonce.
         uint256 nonce = $signerNonce[signerId][account]++;
-<<<<<<< HEAD
         bytes32 hash =  enableData.getAndVerifyDigest(account, nonce, mode);
-=======
-        bytes32 hash = enableData.getAndVerifyDigest(nonce, mode);
->>>>>>> 64570dab
 
         // ensure that the signerId, that was provided, is the correct getSignerId
         if (signerId != getSignerId(enableData.sessionToEnable)) {
