--- conflicted
+++ resolved
@@ -157,12 +157,8 @@
 
         // require signature on account
         // this is critical as it is the only way to ensure that the user is aware of the policies and signer
-<<<<<<< HEAD
-        // NOTE: although SmartSession implements a ERC-1271 feature, it CAN NOT be used as a valid ERC-1271 validator for
-=======
         // NOTE: although SmartSession implements a ERC1271 feature,
         // it CAN NOT be used as a valid ERC1271 validator for
->>>>>>> ced15a1a
         // this step. SmartSessions ERC1271 function must prevent this
         if (IERC1271(account).isValidSignature(hash, enableData.permissionEnableSig) != EIP1271_MAGIC_VALUE) {
             revert InvalidEnableSignature(account, hash);
@@ -178,20 +174,6 @@
         // Attention: if the same policy that has already been configured is added again,
         // the policy will be overwritten with the new configuration
         if (!_isISessionValidatorSet(permissionId, account)) {
-<<<<<<< HEAD
-            // Verify that the provided permissionId matches the computed one
-            // Only need to verify this if enabling new ISessionValidator
-            // as the permissionId is calculated from the ISessionValidator address
-            // and it's init data
-            // If we're just adding policies, do not need to recalculate the permissionId
-            // as we're not touching ISessionValidator config  => we can provide empty
-            // ISessionValidator address and init data in the session object
-            // and thus save on calldata
-            if (permissionId != enableData.sessionToEnable.toPermissionIdMemory()) {
-                revert InvalidPermissionId(permissionId);
-            }
-=======
->>>>>>> ced15a1a
             $sessionValidators.enable({
                 permissionId: permissionId,
                 smartAccount: account,
