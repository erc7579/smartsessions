// SPDX-License-Identifier: AGPL-3.0-only
pragma solidity ^0.8.25;

import { PackedUserOperation } from "modulekit/external/ERC4337.sol";
import { EIP1271_MAGIC_VALUE, IERC1271 } from "module-bases/interfaces/IERC1271.sol";

import "./utils/EnumerableSet4337.sol";
import {
    ModeCode as ExecutionMode,
    ExecType,
    CallType,
    CALLTYPE_BATCH,
    CALLTYPE_SINGLE,
    EXECTYPE_DEFAULT
} from "erc7579/lib/ModeLib.sol";
import { ExecutionLib as ExecutionLib } from "./lib/ExecutionLib.sol";

import { IERC7579Account } from "erc7579/interfaces/IERC7579Account.sol";
import { IAccountExecute } from "modulekit/external/ERC4337.sol";
import { IUserOpPolicy, IActionPolicy } from "contracts/interfaces/IPolicy.sol";

import { PolicyLib } from "./lib/PolicyLib.sol";
import { SignerLib } from "./lib/SignerLib.sol";
import { ConfigLib } from "./lib/ConfigLib.sol";
import { EncodeLib } from "./lib/EncodeLib.sol";

import "./DataTypes.sol";
import { HashLib } from "./lib/HashLib.sol";
import { SmartSessionBase } from "./SmartSessionBase.sol";
import { SmartSessionERC7739 } from "./SmartSessionERC7739.sol";
import { IdLib } from "./lib/IdLib.sol";
import { MultichainHashLib } from "./lib/MultichainHashLib.sol";
import { SmartSessionModeLib } from "./lib/SmartSessionModeLib.sol";

import "forge-std/console2.sol";

/**
 * TODO:
*      - 7739
*      - rename SignerId ?
 *     - Permissions hook (spending limits?)
 */

/**
 *
 * @title SmartSession
 * @author zeroknots.eth (rhinestone) & Filipp Makarov (biconomy)
 */
contract SmartSession is SmartSessionBase, SmartSessionERC7739 {
    using EnumerableSet for EnumerableSet.Bytes32Set;
    using SentinelList4337Lib for SentinelList4337Lib.SentinelList;
    using IdLib for *;
    using HashLib for *;
    using PolicyLib for *;
    using SignerLib for *;
    using ConfigLib for *;
    using ExecutionLib for *;
    using EncodeLib for *;
    using MultichainHashLib for EnableSessions;
    using SmartSessionModeLib for SmartSessionMode;

    error InvalidEnableSignature(address account, bytes32 hash);
    error InvalidSignerId(SignerId signerId);
    error UnsupportedExecutionType();
    error UnsupportedSmartSessionMode(SmartSessionMode mode);
    error InvalidUserOpSender(address sender);
    error PermissionPartlyEnabled();

    /**
     * ERC4337/ERC7579 validation function
     * the primiary purpose of this function, is to validate if a userOp forwarded by a 7579 account is valid.
     * This function will disect the userop.singature field, and parse out the provided SignerId, which identifies a
     * unique ID of a dapp for a specific user. n Policies and one Signer contract are mapped to this Id and will be
     * checked. Only UserOps that pass policies and signer checks, are considered valid.
     * Enable Flow:
     *     SmartSessions allows session keys to be created within the "first" UserOp. If the enable flow is chosen, the
     *     EnableSessions data, which is packed in userOp.signature is parsed, and stored in the SmartSession storage.
     *
     */
    function validateUserOp(
        PackedUserOperation calldata userOp,
        bytes32 userOpHash
    )
        external
        override
        returns (ValidationData vd)
    {
        // ensure that userOp.sender == account
        // SmartSession will sstore configs for a certain account,
        // so we have to ensure that unauthorized access is not possible
        address account = userOp.sender;
        if (account != msg.sender) revert InvalidUserOpSender(account);

        // unpacking data packed in userOp.signature
        (SmartSessionMode mode, SignerId signerId, bytes calldata packedSig) = userOp.signature.unpackMode();

        // If the SmartSession.USE mode was selected, no futher policies have to be enabled.
        // We can go straight to userOp validation
        // This condition is the average case, so should be handled as the first condition
        if (mode.isUseMode()) {
            vd = _enforcePolicies({
                signerId: signerId,
                userOpHash: userOpHash,
                userOp: userOp,
                decompressedSignature: packedSig.decodeUse(),
                account: account
            });
        }
        // If the SmartSession.ENABLE mode was selected, the userOp.signature will contain the EnableSessions data
        // This data will be used to enable policies and signer for the session
        // The signature of the user on the EnableSessions data will be checked
        // If the signature is valid, the policies and signer will be enabled
        // after enabling the session, the policies will be enforced on the userOp similarly to the SmartSession.USE
        else if (mode.isEnableMode()) {
            // _enablePolicies slices out the data required to enable a session from userOp.signature and returns the
            // data required to use the actual session
            bytes memory usePermissionSig =
                _enablePolicies({ signerId: signerId, packedSig: packedSig, account: account, mode: mode });

            vd = _enforcePolicies({
                signerId: signerId,
                userOpHash: userOpHash,
                userOp: userOp,
                decompressedSignature: usePermissionSig,
                account: account
            });
        }
        // if an Unknown mode is provided, the function will revert
        else {
            revert UnsupportedSmartSessionMode(mode);
        }
    }

    /**
     * Implements the capability to enable session keys during a userOp validation.
     * The configuration of policies and signer are hashed and signed by the user, this function uses ERC1271
     * to validate the signature of the user
     */
    function _enablePolicies(
        SignerId signerId,
        bytes calldata packedSig,
        address account,
        SmartSessionMode mode
    )
        internal
        returns (bytes memory permissionUseSig)
    {
        EnableSessions memory enableData;
        (enableData, permissionUseSig) = packedSig.decodeEnable();

        // in order to prevent replay of an enable flow, we have to iterate a nonce.
<<<<<<< HEAD
        uint256 nonce = $signerNonce[signerId][account]++;

        // derive EIP712 of the EnableSessions data. The account owner is expected to sign this via ERC1271
        bytes32 hash = enableData.digest({ mode: mode, nonce: nonce });
        // ensure that the signerId, that was provided, is the correct getSignerId
        if (
            signerId
                != getSignerId({
                    isigner: enableData.isigner,
                    salt: enableData.salt,
                    isignerInitData: enableData.isignerInitData
                })
        ) {
            revert InvalidSignerId(signerId);
=======
        uint256 nonce = $signerNonce[enableData.sessionToEnable.isigner][account]++;
        bytes32 hash =  enableData.getAndVerifyDigest(nonce, mode);

        // ensure that the signerId, that was provided, is the correct getSignerId
        if (signerId != getSignerId(enableData.sessionToEnable)) {
            revert InvalidSignerId();
>>>>>>> 7c65343a
        }

        // require signature on account
        // this is critical as it is the only way to ensure that the user is aware of the policies and signer
        // NOTE: although SmartSession implements a ERC1271 feature, it CAN NOT be used as a valid ERC1271 validator for
        // this step.
        if (IERC1271(account).isValidSignature(hash, enableData.permissionEnableSig) != EIP1271_MAGIC_VALUE) {
            revert InvalidEnableSignature(account, hash);
        }

        // enable ISigner for this session
        // if we do not have to enable ISigner, we just add policies
        // Attention: policies to add should be all new.
        if (!_isISignerSet(signerId, account) && mode.enableSigner()) {
            _enableISigner(signerId, account, enableData.sessionToEnable.isigner, enableData.sessionToEnable.isignerInitData);
        } 

        // if SmartSessionMode.ENABLE is used, the Registry has to be queried to ensure that Policies and Signers are
        // considered safe
        bool useRegistry = mode.useRegistry();

        // enable all policies for this session
        $userOpPolicies.enable({
            signerId: signerId,
            sessionId: signerId.toUserOpPolicyId().toSessionId(),
            policyDatas: enableData.sessionToEnable.userOpPolicies,
            smartAccount: account,
            useRegistry: useRegistry
        });
        $erc1271Policies.enable({
            signerId: signerId,
            sessionId: signerId.toErc1271PolicyId().toSessionId(),
<<<<<<< HEAD
            policyDatas: enableData.erc7739Policies.erc1271Policies,
=======
            policyDatas: enableData.sessionToEnable.erc1271Policies,
>>>>>>> 7c65343a
            smartAccount: account,
            useRegistry: useRegistry
        });
        $actionPolicies.enable({
            signerId: signerId,
            actionPolicyDatas: enableData.sessionToEnable.actions,
            smartAccount: account,
            useRegistry: useRegistry
        });

        $enabledSessions.add(msg.sender, SignerId.unwrap(signerId));
    }

    /**
     * Implements the capability enforce policies and check ISigner signature for a session
     */
    function _enforcePolicies(
        SignerId signerId,
        bytes32 userOpHash,
        PackedUserOperation calldata userOp,
        bytes memory decompressedSignature,
        address account
    )
        internal
        returns (ValidationData vd)
    {
        // ensure that the signerId is enabled
        if (!$enabledSessions.contains({ account: account, value: SignerId.unwrap(signerId) })) {
            revert InvalidSignerId(signerId);
        }
        /*´:°•.°+.*•´.*:˚.°*.˚•´.°:°•.°•.*•´.*:˚.°*.˚•´.°:°•.°+.*•´.*:*/
        /*                 Check SessionKey ISigner                   */
        /*.•°:°.´+˚.*°.˚:*.´•*.+°.•°:´*.´•*.•°.•°:°.´:•˚°.*°.˚:*.´+°.•*/

        // this call reverts if the ISigner is not set or signature is invalid
        $isigners.requireValidISigner({
            userOpHash: userOpHash,
            account: account,
            signerId: signerId,
            signature: decompressedSignature
        });

        /*´:°•.°+.*•´.*:˚.°*.˚•´.°:°•.°•.*•´.*:˚.°*.˚•´.°:°•.°+.*•´.*:*/
        /*                    Check UserOp Policies                   */
        /*.•°:°.´+˚.*°.˚:*.´•*.+°.•°:´*.´•*.•°.•°:°.´:•˚°.*°.˚:*.´+°.•*/
        // check userOp policies. This reverts if policies are violated
        vd = $userOpPolicies.check({
            userOp: userOp,
            signer: signerId,
            callOnIPolicy: abi.encodeCall(IUserOpPolicy.checkUserOpPolicy, (signerId.toSessionId(), userOp)),
            minPoliciesToEnforce: 0
        });

        bytes4 selector = bytes4(userOp.callData[0:4]);

        /*´:°•.°+.*•´.*:˚.°*.˚•´.°:°•.°•.*•´.*:˚.°*.˚•´.°:°•.°+.*•´.*:*/
        /*                      Handle Executions                     */
        /*.•°:°.´+˚.*°.˚:*.´•*.+°.•°:´*.´•*.•°.•°:°.´:•˚°.*°.˚:*.´+°.•*/
        // if the selector indicates that the userOp is an execution,
        // action policies have to be checked
        if (selector == IERC7579Account.execute.selector) {
            ExecutionMode mode = ExecutionMode.wrap(bytes32(userOp.callData[4:36]));
            CallType callType;
            ExecType execType;

            // solhint-disable-next-line no-inline-assembly
            assembly {
                callType := mode
                execType := shl(8, mode)
            }
            if (ExecType.unwrap(execType) != ExecType.unwrap(EXECTYPE_DEFAULT)) {
                revert UnsupportedExecutionType();
            }
            // DEFAULT EXEC & BATCH CALL
            else if (callType == CALLTYPE_BATCH) {
                vd = $actionPolicies.actionPolicies.checkBatch7579Exec({ userOp: userOp, signerId: signerId });
            }
            // DEFAULT EXEC & SINGLE CALL
            else if (callType == CALLTYPE_SINGLE) {
                (address target, uint256 value, bytes calldata callData) =
                    userOp.callData.decodeUserOpCallData().decodeSingle();
                vd = $actionPolicies.actionPolicies.checkSingle7579Exec({
                    userOp: userOp,
                    signerId: signerId,
                    target: target,
                    value: value,
                    callData: callData
                });
            } else {
                revert UnsupportedExecutionType();
            }
        }
        // SmartSession does not support executeFromUserOp,
        // should this function selector be used in the userOp: revert
        else if (selector == IAccountExecute.executeUserOp.selector) {
            revert UnsupportedExecutionType();
        }
        /*´:°•.°+.*•´.*:˚.°*.˚•´.°:°•.°•.*•´.*:˚.°*.˚•´.°:°•.°+.*•´.*:*/
        /*                        Handle Actions                      */
        /*.•°:°.´+˚.*°.˚:*.´•*.+°.•°:´*.´•*.•°.•°:°.´:•˚°.*°.˚:*.´+°.•*/
        // all other executions are supported and are handled by the actionPolicies
        else {
            ActionId actionId = account.toActionId(userOp.callData);

            vd = $actionPolicies.actionPolicies[actionId].check({
                userOp: userOp,
                signer: signerId,
                callOnIPolicy: abi.encodeCall(
                    IActionPolicy.checkAction,
                    (
                        signerId.toSessionId(actionId),
                        account, // target
                        0, // value
                        userOp.callData, // data
                        userOp
                    )
                ),
                minPoliciesToEnforce: 0
            });
        }
    }

    function isPermissionEnabled(
        SignerId signerId,
        address account,
        PolicyData[] memory userOpPolicies,
        PolicyData[] memory erc1271Policies,
        ActionData[] memory actions
    )
        external
        view
        returns (bool isEnabled)
    {
        //if ISigner is not set for signerId, the permission has not been enabled yet
        if (!_isISignerSet(signerId, account)) {
            return false;
        }
        bool uo = $userOpPolicies.areEnabled({
            signerId: signerId,
            sessionId: signerId.toUserOpPolicyId().toSessionId(account),
            smartAccount: account,
            policyDatas: userOpPolicies
        });
        bool erc1271 = $erc1271Policies.areEnabled({
            signerId: signerId,
            sessionId: signerId.toErc1271PolicyId().toSessionId(account),
            smartAccount: account,
            policyDatas: erc1271Policies
        });
        bool action =
            $actionPolicies.areEnabled({ signerId: signerId, smartAccount: account, actionPolicyDatas: actions });
        uint256 res;
        assembly {
            res := add(add(uo, erc1271), action)
        }
        if (res == 0) return false;
        else if (res == 3) return true;
        else revert PermissionPartlyEnabled();
        // partly enabled permission will prevent the full permission to be enabled
        // and we can not consider it being fully enabled, as it missed some policies we'd want to enforce
        // as per given 'enableData'
    }

    function isValidSignatureWithSender(
        address sender,
        bytes32 hash,
        bytes calldata signature
    )
        external
        view
        override
        returns (bytes4 result)
    {
        // disallow that session can be authorized by other sessions
        if (sender == address(this)) return 0xffffffff;

        bool success = _erc1271IsValidSignatureViaNestedEIP712(sender, hash, _erc1271UnwrapSignature(signature));
        /// @solidity memory-safe-assembly
        assembly {
            // `success ? bytes4(keccak256("isValidSignature(bytes32,bytes)")) : 0xffffffff`.
            // We use `0xffffffff` for invalid, in convention with the reference implementation.
            result := shl(224, or(0x1626ba7e, sub(0, iszero(success))))
        }
    }

    function _erc1271IsValidSignatureNowCalldata(
        address sender,
        bytes32 hash,
        bytes calldata signature,
        bytes calldata contents
    )
        internal
        view
        virtual
        override
        returns (bool valid)
    {
        console2.log(string(contents));
        bytes32 contentHash = string(contents).hashERC7739Content();
        SignerId signerId = SignerId.wrap(bytes32(signature[0:32]));
        signature = signature[32:];
        SessionId sessionId = signerId.toErc1271PolicyId().toSessionId(msg.sender);
        if (!$enabledERC7739Content[sessionId][contentHash][msg.sender]) return false;
        valid = $erc1271Policies.checkERC1271({
            account: msg.sender,
            requestSender: sender,
            hash: hash,
            signature: signature,
            signerId: signerId,
            sessionId: sessionId,
            minPoliciesToEnforce: 0
        });

        if (!valid) return false;
        // this call reverts if the ISigner is not set or signature is invalid
        return $isigners.isValidISigner({ hash: hash, account: msg.sender, signerId: signerId, signature: signature });
    }

    function _domainNameAndVersion() internal pure override returns (string memory, string memory) {
        return ("SmartSession", "1");
    }
}<|MERGE_RESOLUTION|>--- conflicted
+++ resolved
@@ -149,29 +149,12 @@
         (enableData, permissionUseSig) = packedSig.decodeEnable();
 
         // in order to prevent replay of an enable flow, we have to iterate a nonce.
-<<<<<<< HEAD
         uint256 nonce = $signerNonce[signerId][account]++;
-
-        // derive EIP712 of the EnableSessions data. The account owner is expected to sign this via ERC1271
-        bytes32 hash = enableData.digest({ mode: mode, nonce: nonce });
-        // ensure that the signerId, that was provided, is the correct getSignerId
-        if (
-            signerId
-                != getSignerId({
-                    isigner: enableData.isigner,
-                    salt: enableData.salt,
-                    isignerInitData: enableData.isignerInitData
-                })
-        ) {
-            revert InvalidSignerId(signerId);
-=======
-        uint256 nonce = $signerNonce[enableData.sessionToEnable.isigner][account]++;
         bytes32 hash =  enableData.getAndVerifyDigest(nonce, mode);
 
         // ensure that the signerId, that was provided, is the correct getSignerId
         if (signerId != getSignerId(enableData.sessionToEnable)) {
-            revert InvalidSignerId();
->>>>>>> 7c65343a
+            revert InvalidSignerId(signerId);
         }
 
         // require signature on account
@@ -204,11 +187,7 @@
         $erc1271Policies.enable({
             signerId: signerId,
             sessionId: signerId.toErc1271PolicyId().toSessionId(),
-<<<<<<< HEAD
-            policyDatas: enableData.erc7739Policies.erc1271Policies,
-=======
-            policyDatas: enableData.sessionToEnable.erc1271Policies,
->>>>>>> 7c65343a
+            policyDatas: enableData.sessionToEnable.erc7739Policies.erc1271Policies,
             smartAccount: account,
             useRegistry: useRegistry
         });
