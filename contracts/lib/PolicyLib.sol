// SPDX-License-Identifier: AGPL-3.0-only
pragma solidity ^0.8.25;

import "../DataTypes.sol";
import { ISmartSession } from "../ISmartSession.sol";
import { IPolicy } from "../interfaces/IPolicy.sol";
import { PackedUserOperation } from "modulekit/external/ERC4337.sol";
import { AssociatedArrayLib } from "../utils/AssociatedArrayLib.sol";

import { Execution, ExecutionLib as ExecutionLib } from "./ExecutionLib.sol";
import { CallType, CALLTYPE_DELEGATECALL, EXECTYPE_DEFAULT, EXECTYPE_TRY } from "erc7579/lib/ModeLib.sol";

import { ERC7579ValidatorBase } from "modulekit/Modules.sol";
import { ValidationDataLib } from "contracts/lib/ValidationDataLib.sol";
import { IActionPolicy, I1271Policy } from "../interfaces/IPolicy.sol";
import { IdLib } from "./IdLib.sol";

import { IERC7579Account } from "erc7579/interfaces/IERC7579Account.sol";
import { EnumerableSet } from "../utils/EnumerableSet4337.sol";
import { ExcessivelySafeCall } from "excessively-safe-call/src/ExcessivelySafeCall.sol";

library PolicyLib {
    using EnumerableSet for EnumerableSet.AddressSet;
    using ExecutionLib for *;
    using IdLib for *;
    using PolicyLib for *;
    using AssociatedArrayLib for *;
    using ValidationDataLib for ValidationData;
    using ExcessivelySafeCall for address;

    function isFailed(ValidationData packedData) internal pure returns (bool sigFailed) {
        sigFailed = (ValidationData.unwrap(packedData) & 1) == 1;
    }

    /**
     * Multi-purpose helper function that interacts with external Policy Contracts.
     * This function can be used to check different types of IPolicy functions.
     * The specific function to be called on the policy is determined by the callDataOnIPolicy parameter.
     *
     * @dev This function iterates through all policies associated with the given permissionId and account,
     *      calls each policy with the provided calldata, and intersects the resulting validation data.
     *      It will revert if any policy check fails or if there are fewer policies than the specified minimum.
     *
     * @param $self The Policy storage struct containing the list of policies.
     * @param userOp The PackedUserOperation to be validated.
     * @param permissionId The identifier for the permission being checked.
     * @param callOnIPolicy The encoded function call data to be executed on each policy contract.
     * @param minPolicies The minimum number of policies that must be present and checked.
     *
     * @return vd The intersected ValidationData result from all policy checks.
     */
    function check(
        Policy storage $self,
        PackedUserOperation calldata userOp,
        PermissionId permissionId,
        bytes memory callOnIPolicy,
        uint256 minPolicies
    )
        internal
        returns (ValidationData vd)
    {
        address account = userOp.sender;

        // Get the list of policies for the given permissionId and account
        address[] memory policies = $self.policyList[permissionId].values({ account: account });
        uint256 length = policies.length;

        // Ensure the minimum number of policies is met
        if (minPolicies > length) revert ISmartSession.NoPoliciesSet(permissionId);

        // Iterate over all policies and intersect the validation data
        for (uint256 i; i < length; i++) {
            // Call the policy contract with the provided calldata
<<<<<<< HEAD
            (bool success, bytes memory returnDataFromPolicy) = policies[i].excessivelySafeCall({_gas: gasleft(), _value: 0, _maxCopy: 32, _calldata: callOnIPolicy });
            if (!success) revert();
            uint256 validationDataFromPolicy;
            assembly {
                validationDataFromPolicy := mload(add(returnDataFromPolicy, 0x20))
            }
            vd = ValidationData.wrap(validationDataFromPolicy);
=======
            uint256 validationDataFromPolicy = uint256(bytes32(policies[i].safeCall({ callData: callOnIPolicy })));
            ValidationData _vd = ValidationData.wrap(validationDataFromPolicy);

>>>>>>> 6eed7d3f
            // Revert if the policy check fails
            if (_vd.isFailed()) revert ISmartSession.PolicyViolation(permissionId, policies[i]);

            // Intersect the validation data from this policy with the accumulated result
            vd = vd.intersect(_vd);
        }
    }

    /**
     * Checks policies for a single ERC7579 execution within a user operation.
     * This function validates the execution against relevant action policies.
     *
     * @dev This function prevents potential bypass of policy checks through nested executions
     *      by disallowing self-calls to the execute function.
     *
     * @param $policies The storage mapping of action policies.
     * @param userOp The packed user operation being validated.
     * @param permissionId The identifier for the permission being checked.
     * @param target The target address of the execution.
     * @param value The ETH value being sent with the execution.
     * @param callData The call data of the execution.
     * @param minPolicies The minimum number of policies that must be checked.
     *
     * @return vd The validation data resulting from the policy checks.
     */
    function checkSingle7579Exec(
        mapping(ActionId => Policy) storage $policies,
        PackedUserOperation calldata userOp,
        PermissionId permissionId,
        address target,
        uint256 value,
        bytes calldata callData,
        uint256 minPolicies
    )
        internal
        returns (ValidationData vd)
    {
        // Extract the function selector from the call data
        bytes4 targetSig = bytes4(callData[0:4]);

        // Prevent potential bypass of policy checks through nested self executions
        if (targetSig == IERC7579Account.execute.selector && target == userOp.sender) {
            revert ISmartSession.InvalidSelfCall();
        }

        // Generate the action ID based on the target and function selector
        ActionId actionId = target.toActionId(targetSig);

        // Check the relevant action policy
        vd = $policies[actionId].check({
            userOp: userOp,
            permissionId: permissionId,
            callOnIPolicy: abi.encodeCall(
                IActionPolicy.checkAction, (permissionId.toConfigId(actionId), userOp.sender, target, value, callData)
            ),
            minPolicies: minPolicies
        });
    }

    /**
     * Checks policies for a batch of ERC7579 executions within a user operation.
     * This function iterates through each execution in the batch and validates them against relevant action policies.
     *
     * @dev This function decodes the batch of executions from the user operation's call data,
     *      then applies policy checks to each execution individually.
     *      The validation results are intersected to ensure all executions pass the policy checks.
     *
     * @param $policies The storage mapping of action policies.
     * @param userOp The packed user operation being validated.
     * @param permissionId The identifier for the permission being checked.
     * @param minPolicies The minimum number of policies that must be checked for each execution.
     *
     * @return vd The final validation data resulting from intersecting all policy checks.
     */
    function checkBatch7579Exec(
        mapping(ActionId => Policy) storage $policies,
        PackedUserOperation calldata userOp,
        PermissionId permissionId,
        uint256 minPolicies
    )
        internal
        returns (ValidationData vd)
    {
        // Decode the batch of 7579 executions from the user operation's call data
        Execution[] calldata executions = userOp.callData.decodeUserOpCallData().decodeBatch();
        uint256 length = executions.length;

        // Iterate through each execution in the batch
        for (uint256 i; i < length; i++) {
            Execution calldata execution = executions[i];

            // Check policies for the current execution and intersect the result with previous checks
            ValidationData _vd = checkSingle7579Exec({
                $policies: $policies,
                userOp: userOp,
                permissionId: permissionId,
                target: execution.target,
                value: execution.value,
                callData: execution.callData,
                minPolicies: minPolicies
            });

            vd = vd.intersect(_vd);
        }
    }

    /**
     * Checks the validity of an ERC1271 signature against all relevant policies.
     *
     * @dev This function iterates through all policies for the given permission and checks
     *      the signature validity using each policy's check1271SignedAction function.
     *
     * @param $self The storage reference to the Policy struct.
     * @param account The address of the account associated with the signature.
     * @param requestSender The address of the entity requesting the signature check.
     * @param hash The hash of the signed data.
     * @param signature The signature to be validated.
     * @param permissionId The identifier of the permission being checked.
     * @param configId The configuration identifier.
     * @param minPoliciesToEnforce The minimum number of policies that must be checked.
     *
     * @return valid Returns true if the signature is valid according to all policies, false otherwise.
     */
    function checkERC1271(
        Policy storage $self,
        address account,
        address requestSender,
        bytes32 hash,
        bytes calldata signature,
        PermissionId permissionId,
        ConfigId configId,
        uint256 minPoliciesToEnforce
    )
        internal
        view
        returns (bool valid)
    {
        address[] memory policies = $self.policyList[permissionId].values({ account: account });
        uint256 length = policies.length;
        if (minPoliciesToEnforce > length) revert ISmartSession.NoPoliciesSet(permissionId);

        // iterate over all policies and intersect the validation data
        for (uint256 i; i < length; i++) {
            valid = I1271Policy(policies[i]).check1271SignedAction({
                id: configId,
                requestSender: requestSender,
                account: account,
                hash: hash,
                signature: signature
            });
            // If any policy check fails, return false immediately
            if (!valid) return false;
        }
    }

    /**
     * Checks if the specified policies are enabled for a given permission and smart account.
     *
     * @dev This function verifies that all specified policies are both present in the policy list
     *      and initialized for the given smart account and config.
     *
     * @param $policies The storage reference to the Policy struct.
     * @param permissionId The identifier of the permission being checked.
     * @param configId The configuration identifier.
     * @param smartAccount The address of the smart account.
     * @param policyDatas An array of PolicyData structs representing the policies to check.
     *
     * @return bool Returns true if all policies are enabled, false if none are enabled.
     *              Reverts if policies are partially enabled.
     */
    function areEnabled(
        Policy storage $policies,
        PermissionId permissionId,
        ConfigId configId,
        address smartAccount,
        PolicyData[] memory policyDatas
    )
        internal
        view
        returns (bool)
    {
        uint256 length = policyDatas.length;

        // TODO: should we change this to false?
        if (length == 0) return true; // 0 policies are always enabled lol
        uint256 enabledPolicies;
        for (uint256 i; i < length; i++) {
            PolicyData memory policyData = policyDatas[i];
            IPolicy policy = IPolicy(policyData.policy);

            // Check if policy is in the list and initialized for the smart account,
            // this smart session and configId
            if (
                $policies.policyList[permissionId].contains(smartAccount, address(policy))
                    && policy.isInitialized(smartAccount, address(this), configId)
            ) enabledPolicies++;
        }
        if (enabledPolicies == 0) return false;
        else if (enabledPolicies == length) return true;
        else revert ISmartSession.PartlyEnabledPolicies();
    }

    /**
     * Checks if the specified action policies are enabled for a given permission and smart account.
     *
     * @dev This function verifies that all specified action policies are enabled.
     *
     * @param $self The storage reference to the EnumerableActionPolicy struct.
     * @param permissionId The identifier of the permission being checked.
     * @param smartAccount The address of the smart account.
     * @param actionPolicyDatas An array of ActionData structs representing the action policies to check.
     *
     * @return bool Returns true if all action policies are enabled, false if none are enabled.
     *              Reverts if action policies are partially enabled.
     */
    function areEnabled(
        EnumerableActionPolicy storage $self,
        PermissionId permissionId,
        address smartAccount,
        ActionData[] memory actionPolicyDatas
    )
        internal
        view
        returns (bool)
    {
        uint256 length = actionPolicyDatas.length;
        if (length == 0) return true; // 0 actions are always enabled
        uint256 actionsProperlyEnabled;
        for (uint256 i; i < length; i++) {
            ActionData memory actionPolicyData = actionPolicyDatas[i];
            ActionId actionId = actionPolicyData.actionTarget.toActionId(actionPolicyData.actionTargetSelector);
            ConfigId configId = permissionId.toConfigId(actionId, smartAccount);
            // Check if the action policy is enabled
            if (
                $self.actionPolicies[actionId].areEnabled(
                    permissionId, configId, smartAccount, actionPolicyData.actionPolicies
                )
            ) actionsProperlyEnabled++;
        }
        if (actionsProperlyEnabled == 0) return false;
        else if (actionsProperlyEnabled == length) return true;
        else revert ISmartSession.PartlyEnabledActions();
    }
}<|MERGE_RESOLUTION|>--- conflicted
+++ resolved
@@ -71,19 +71,13 @@
         // Iterate over all policies and intersect the validation data
         for (uint256 i; i < length; i++) {
             // Call the policy contract with the provided calldata
-<<<<<<< HEAD
             (bool success, bytes memory returnDataFromPolicy) = policies[i].excessivelySafeCall({_gas: gasleft(), _value: 0, _maxCopy: 32, _calldata: callOnIPolicy });
             if (!success) revert();
             uint256 validationDataFromPolicy;
             assembly {
                 validationDataFromPolicy := mload(add(returnDataFromPolicy, 0x20))
             }
-            vd = ValidationData.wrap(validationDataFromPolicy);
-=======
-            uint256 validationDataFromPolicy = uint256(bytes32(policies[i].safeCall({ callData: callOnIPolicy })));
             ValidationData _vd = ValidationData.wrap(validationDataFromPolicy);
-
->>>>>>> 6eed7d3f
             // Revert if the policy check fails
             if (_vd.isFailed()) revert ISmartSession.PolicyViolation(permissionId, policies[i]);
 
