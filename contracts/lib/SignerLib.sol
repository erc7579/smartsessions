--- conflicted
+++ resolved
@@ -29,12 +29,8 @@
         ISigner isigner = $isigners[signerId][account].isigner;
         if (address(isigner) == address(0)) revert SignerNotFound(signerId, account);
 
-<<<<<<< HEAD
-=======
-
         // check signature of ISigner first.
         // policies only need to be processed if the signature is correct
->>>>>>> f9b57669
         if (
             isigner.validateSignatureWithData({
                 hash: userOpHash,
