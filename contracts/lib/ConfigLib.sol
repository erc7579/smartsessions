--- conflicted
+++ resolved
@@ -46,20 +46,9 @@
 
             ISubPermission policy = ISubPermission(policyData.policy);
             if (!policy.supportsInterface(type(ISubPermission).interfaceId)) revert UnsupportedPolicy(address(policy));
-<<<<<<< HEAD
+
             if (useRegistry) registry.checkForAccount(smartAccount, address(policy), POLICY_MODULE_TYPE);
 
-            // initialize sub policy for account
-            /*
-            ISubPermission(policy).initForAccount({
-                account: smartAccount,
-                id: sessionId,
-                initData: policyData.initData
-            });
-            */
-=======
-            
->>>>>>> c079f96e
             ISubPermission(policy).onInstall({ data: abi.encodePacked(sessionId, smartAccount, policyData.initData) });
 
             $policy.policyList[signerId].safePush(smartAccount, address(policy));
