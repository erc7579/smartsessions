--- conflicted
+++ resolved
@@ -85,35 +85,6 @@
         (enableData, signature) = abi.decode(packedSig.flzDecompress(), (EnableSessions, bytes));
     }
 
-<<<<<<< HEAD
-=======
-    // TODO: would be nice to use a custom EIP712 envelope here
-    function digest(
-        ISigner signer,
-        uint256 nonce,
-        Session memory session,
-        SmartSessionMode mode
-    )
-        internal
-        view
-        returns (bytes32)
-    {
-        return keccak256(
-            abi.encode(
-                signer,
-                nonce,
-                block.chainid,
-                mode,
-                session.isigner,
-                session.isignerInitData,
-                session.userOpPolicies,
-                session.erc1271Policies,
-                session.actions
-            )
-        );
-    }
-
->>>>>>> 7c65343a
     function encodeContext(
         uint192 nonceKey,
         ExecutionMode mode,
