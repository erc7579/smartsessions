// SPDX-License-Identifier: AGPL-3.0-only
pragma solidity ^0.8.25;

import "../DataTypes.sol";
import { ISmartSession } from "../ISmartSession.sol";
import { EnumerableSet } from "../utils/EnumerableSet4337.sol";
import { ConfigLib } from "../lib/ConfigLib.sol";
import { EncodeLib } from "../lib/EncodeLib.sol";
import { PolicyLib } from "../lib/PolicyLib.sol";
import { IdLib } from "../lib/IdLib.sol";
import { HashLib } from "../lib/HashLib.sol";
import { SmartSessionModeLib } from "../lib/SmartSessionModeLib.sol";
import { NonceManager } from "./NonceManager.sol";
import { FlatBytesLib } from "flatbytes/BytesLib.sol";

abstract contract SmartSessionBase is ISmartSession, NonceManager {
    using EnumerableSet for EnumerableSet.Bytes32Set;
    using EnumerableSet for EnumerableSet.AddressSet;
    using SmartSessionModeLib for SmartSessionMode;
    using HashLib for *;
    using PolicyLib for *;
    using ConfigLib for *;
    using EncodeLib for *;
    using IdLib for *;
    using ConfigLib for Policy;
    using ConfigLib for EnumerableActionPolicy;
    using FlatBytesLib for FlatBytesLib.Bytes;

    /*´:°•.°+.*•´.*:˚.°*.˚•´.°:°•.°•.*•´.*:˚.°*.˚•´.°:°•.°+.*•´.*:*/
    /*                    SmartSession Storage                    */
    /*.•°:°.´+˚.*°.˚:*.´•*.+°.•°:´*.´•*.•°.•°:°.´:•˚°.*°.˚:*.´+°.•*/

    /**
     * In order to comply with ERC-4337 storage restrictions, every storage in smart session is using associated
     * storage.
     */
    Policy internal $userOpPolicies;
    Policy internal $erc1271Policies;
    EnumerableActionPolicy internal $actionPolicies;
    EnumerableSet.Bytes32Set internal $enabledSessions;
    mapping(PermissionId permissionId => EnumerableSet.Bytes32Set enabledContentHashes) internal $enabledERC7739Content;
    mapping(PermissionId permissionId => mapping(address smartAccount => SignerConf conf)) internal $sessionValidators;

    /**
     * @notice Enable user operation policies for a specific permission
     * @dev This function allows adding or updating user operation policies
     * @param permissionId The unique identifier for the permission
     * @param userOpPolicies An array of PolicyData structures containing policy information
     */
    function enableUserOpPolicies(PermissionId permissionId, PolicyData[] memory userOpPolicies) public {
        // Check if the session is enabled for the caller and the given permission
        if ($enabledSessions.contains(msg.sender, PermissionId.unwrap(permissionId)) == false) {
            revert InvalidSession(permissionId);
        }

        // Enable the specified user operation policies
        $userOpPolicies.enable({
            policyType: PolicyType.USER_OP,
            permissionId: permissionId,
            configId: permissionId.toUserOpPolicyId().toConfigId(),
            policyDatas: userOpPolicies,
            smartAccount: msg.sender,
            useRegistry: true
        });
    }

    /**
     * @notice Disable specific user operation policies for a given permission
     * @param permissionId The unique identifier for the permission
     * @param policies An array of policy addresses to be disabled
     */
    function disableUserOpPolicies(PermissionId permissionId, address[] calldata policies) public {
        // Check if the session is enabled for the caller and the given permission
        if ($enabledSessions.contains(msg.sender, PermissionId.unwrap(permissionId)) == false) {
            revert InvalidSession(permissionId);
        }
        // Disable the specified user operation policies
        $userOpPolicies.disable({
            policyType: PolicyType.USER_OP,
            smartAccount: msg.sender,
            permissionId: permissionId,
            policies: policies
        });
    }

    /**
     * @notice Enable ERC1271 policies for a specific permission
     * @param permissionId The unique identifier for the permission
     * @param erc1271Policies An array of PolicyData structures containing ERC1271 policy information
     */
    function enableERC1271Policies(PermissionId permissionId, ERC7739Data calldata erc1271Policies) public {
        // Check if the session is enabled for the caller and the given permission
        if ($enabledSessions.contains(msg.sender, PermissionId.unwrap(permissionId)) == false) {
            revert InvalidSession(permissionId);
        }

        // Enable the ERC1271 policies
        $enabledERC7739Content.enable({
            contents: erc1271Policies.allowedERC7739Content,
            permissionId: permissionId,
            smartAccount: msg.sender
        });
        $erc1271Policies.enable({
            policyType: PolicyType.ERC1271,
            permissionId: permissionId,
            configId: permissionId.toErc1271PolicyId().toConfigId(),
            policyDatas: erc1271Policies.erc1271Policies,
            smartAccount: msg.sender,
            useRegistry: true
        });
    }

    /**
     * @notice Disable specific ERC1271 policies and contents for a given permission
     * @param permissionId The unique identifier for the permission
     * @param policies An array of policy addresses to be disabled
     * @param contents An array of 7739 contents to be disabled
     */
    function disableERC1271Policies(
        PermissionId permissionId,
        address[] calldata policies,
        string[] calldata contents
    )
        public
    {
        // Check if the session is enabled for the caller and the given permission
        if ($enabledSessions.contains(msg.sender, PermissionId.unwrap(permissionId)) == false) {
            revert InvalidSession(permissionId);
        }

        for (uint256 i; i < contents.length; ++i) {
            bytes32 contentHash = HashLib.hashERC7739Content(contents[i]);
            $enabledERC7739Content[permissionId].remove(msg.sender, contentHash);
        }

        // Disable the specified ERC1271 policies
        $erc1271Policies.disable({
            policyType: PolicyType.ERC1271,
            smartAccount: msg.sender,
            permissionId: permissionId,
            policies: policies
        });
    }

    /**
     * @notice Enable action policies for a specific permission
     * @param permissionId The unique identifier for the permission
     * @param actionPolicies An array of ActionData structures containing action policy information
     */
    function enableActionPolicies(PermissionId permissionId, ActionData[] memory actionPolicies) public {
        // Check if the session is enabled for the caller and the given permission
        if ($enabledSessions.contains(msg.sender, PermissionId.unwrap(permissionId)) == false) {
            revert InvalidSession(permissionId);
        }

        // Enable the action policies
        $actionPolicies.enable({
            permissionId: permissionId,
            actionPolicyDatas: actionPolicies,
            smartAccount: msg.sender,
            useRegistry: true
        });
    }

    /**
     * @notice Disable specific action policies for a given permission and action ID
     * @param permissionId The unique identifier for the permission
     * @param actionId The specific action identifier
     */
    function disableActionId(PermissionId permissionId, ActionId actionId) public {
        // Check if the session is enabled for the caller and the given permission
        if ($enabledSessions.contains(msg.sender, PermissionId.unwrap(permissionId)) == false) {
            revert InvalidSession(permissionId);
        }

        // Disable all action policies for the given action ID
        // No need to emit events here, as unlike with 7739contents and 1271 policies,
        // here disabling the actionId means all action policies are also disabled
        $actionPolicies.actionPolicies[actionId].policyList[permissionId].removeAll(msg.sender);

        // remove action Id from enabledActionIds
        $actionPolicies.enabledActionIds[permissionId].remove(msg.sender, ActionId.unwrap(actionId));
        emit ISmartSession.ActionIdDisabled(permissionId, actionId, msg.sender);
    }

    /**
     * @notice Disable action id for a given permission and action ID
     * @param permissionId The unique identifier for the permission
     * @param actionId The specific action identifier
     * @param policies An array of policy addresses to be disabled
     */
    function disableActionPolicies(PermissionId permissionId, ActionId actionId, address[] calldata policies) public {
        // Check if the session is enabled for the caller and the given permission
        if ($enabledSessions.contains(msg.sender, PermissionId.unwrap(permissionId)) == false) {
            revert InvalidSession(permissionId);
        }

        // Disable the specified action policies for the given action ID
        $actionPolicies.actionPolicies[actionId].disable({
            policyType: PolicyType.ACTION,
            smartAccount: msg.sender,
            permissionId: permissionId,
            policies: policies
        });

        // remove the actionId from the enabledActionIds if no policies are left
        if ($actionPolicies.actionPolicies[actionId].policyList[permissionId].length(msg.sender) == 0) {
            $actionPolicies.enabledActionIds[permissionId].remove(msg.sender, ActionId.unwrap(actionId));
            emit ISmartSession.ActionIdDisabled(permissionId, actionId, msg.sender);
        }
    }

    /**
     * @notice Enable multiple sessions with their associated policies
     * since this function is only called during the ERC-4337 execution phase, it is safe to use the registry
     * @param sessions An array of Session structures to be enabled
     * @return permissionIds An array of PermissionId values corresponding to the enabled sessions
     */
    function enableSessions(Session[] calldata sessions) external returns (PermissionId[] memory permissionIds) {
        return _enableSessions(sessions, true);
    }

    /**
     * @notice Enable multiple sessions with their associated policies
     * @param sessions An array of Session structures to be enabled
     * @param useRegistry A flag to indicate whether to use a registry check for the policies and session validator
     * @return permissionIds An array of PermissionId values corresponding to the enabled sessions
     */
    function _enableSessions(
        Session[] calldata sessions,
        bool useRegistry
    )
        internal
        returns (PermissionId[] memory permissionIds)
    {
        uint256 length = sessions.length;
        if (length == 0) revert InvalidData();

        permissionIds = new PermissionId[](length);

        for (uint256 i; i < length; i++) {
            Session calldata session = sessions[i];
            PermissionId permissionId = session.toPermissionId();

            // Enable UserOp policies
            $userOpPolicies.enable({
                policyType: PolicyType.USER_OP,
                permissionId: permissionId,
                configId: permissionId.toUserOpPolicyId().toConfigId(),
                policyDatas: session.userOpPolicies,
                smartAccount: msg.sender,
                useRegistry: useRegistry
            });

            // Enable ERC1271 policies
            $erc1271Policies.enable({
                policyType: PolicyType.ERC1271,
                permissionId: permissionId,
                configId: permissionId.toErc1271PolicyId().toConfigId(),
                policyDatas: session.erc7739Policies.erc1271Policies,
                smartAccount: msg.sender,
                useRegistry: useRegistry
            });
            $enabledERC7739Content.enable(session.erc7739Policies.allowedERC7739Content, permissionId, msg.sender);

            // Enable Action policies
            $actionPolicies.enable({
                permissionId: permissionId,
                actionPolicyDatas: session.actions,
                smartAccount: msg.sender,
                useRegistry: useRegistry
            });

            // Add the session to the list of enabled sessions for the caller
            $enabledSessions.add({ account: msg.sender, value: PermissionId.unwrap(permissionId) });

            // Enable the ISessionValidator for this session
<<<<<<< HEAD

            if (!_isISessionValidatorSet(permissionId, msg.sender)) {
                $sessionValidators.enable({
                    permissionId: permissionId,
                    smartAccount: msg.sender,
                    sessionValidator: session.sessionValidator,
                    sessionValidatorConfig: session.sessionValidatorInitData,
                    useRegistry: true
                });
            }
=======
            $sessionValidators.enable({
                permissionId: permissionId,
                smartAccount: msg.sender,
                sessionValidator: session.sessionValidator,
                sessionValidatorConfig: session.sessionValidatorInitData,
                useRegistry: useRegistry
            });
>>>>>>> 112a6e57

            permissionIds[i] = permissionId;
            emit SessionCreated(permissionId, msg.sender);
        }
    }

    /**
     * @notice Remove a session and all its associated policies
     * @param permissionId The unique identifier for the session to be removed
     */
    function removeSession(PermissionId permissionId) public {
        if (permissionId == EMPTY_PERMISSIONID) revert InvalidSession(permissionId);

        // Remove all UserOp policies for this session
        $userOpPolicies.policyList[permissionId].removeAll(msg.sender);

        // Remove all ERC1271 policies for this session
        $erc1271Policies.policyList[permissionId].removeAll(msg.sender);

        // Remove all Action policies for this session
        uint256 actionLength = $actionPolicies.enabledActionIds[permissionId].length(msg.sender);
        for (uint256 i; i < actionLength; i++) {
            ActionId actionId = ActionId.wrap($actionPolicies.enabledActionIds[permissionId].at(msg.sender, i));
            $actionPolicies.actionPolicies[actionId].policyList[permissionId].removeAll(msg.sender);
        }

        // removing all stored actionIds
        $actionPolicies.enabledActionIds[permissionId].removeAll(msg.sender);

        $sessionValidators.disable({ permissionId: permissionId, smartAccount: msg.sender });

        // Remove all ERC1271 policies for this session
        $enabledSessions.remove({ account: msg.sender, value: PermissionId.unwrap(permissionId) });
        $enabledERC7739Content[permissionId].removeAll(msg.sender);
        emit SessionRemoved(permissionId, msg.sender);
    }

    /**
     * Initialize the module with the given data
     *
     * @param data The data to initialize the module with
     *         data is expected to be in the format of: abi.encode(SmartSessionMode, abi.encode(Session[]))
     *         if no data is provided, the module will be installed without any sessions
     */
    function onInstall(bytes calldata data) external override {
        // Its possible that the module was installed before and when uninstalling the module, the smart session storage
        // for that smart account was not zero'ed correctly. In such cases, we need to check if the smart account has
        // still some enabled permissions / sessions set.
        // re-enabling these sessions will cause the smart account to be in the same state as before, potentially
        // activating sessions that the user thought were terminated. This MUST be avoided.
        // if this case happens, it's not possible for the account to install the module again, unless the account calls
        // into the removreSession functions to disable all dangling permissions
        if ($enabledSessions.length({ account: msg.sender }) > 0) {
            revert SmartSessionModuleAlreadyInstalled(msg.sender);
        }
        // It's allowed to install smartsessions on a ERC7579 account without any params
        if (data.length == 0) return;

        // data is expected to be in the format of:
        //    abi.encodePacked(SmartSessionMode, abi.encode(Session[]))
        SmartSessionMode mode = SmartSessionMode(uint8(bytes1(data[:1])));
        // ensure that the mode provided is a valid ENABLE mode
        if (!mode.isEnableMode()) revert InvalidMode();
        // nudge the data pointer to the next byte to make decoding easier
        data = data[1:];
        Session[] calldata sessions;

        // equivalent of abi.decode(data,Session[])
        assembly ("memory-safe") {
            let dataPointer := add(data.offset, calldataload(data.offset))

            sessions.offset := add(dataPointer, 32)
            sessions.length := calldataload(dataPointer)
        }
        _enableSessions(sessions, mode.useRegistry());
    }

    /**
     * De-initialize the module with the given data.
     * All PermissionIds will be wiped from storage
     */
    function onUninstall(bytes calldata /*data*/ ) external override {
        uint256 configIdsCnt = $enabledSessions.length({ account: msg.sender });

        for (uint256 i; i < configIdsCnt; i++) {
            // always remove index 0 since the array is shifted down when the first item is removed
            PermissionId configId = PermissionId.wrap($enabledSessions.at({ account: msg.sender, index: 0 }));
            removeSession(configId);
        }
    }

    function isInitialized(address smartAccount) external view override returns (bool) {
        uint256 configIdsCnt = $enabledSessions.length({ account: smartAccount });
        return configIdsCnt > 0;
    }

    function isModuleType(uint256 typeID) external pure override returns (bool) {
        return typeID == ERC7579_MODULE_TYPE_VALIDATOR;
    }

    function getSessionDigest(
        PermissionId permissionId,
        address account,
        Session memory data,
        SmartSessionMode mode
    )
        public
        view
        returns (bytes32)
    {
        uint256 nonce = $signerNonce[permissionId][account];
        return data.sessionDigest({ account: account, mode: mode, nonce: nonce });
    }

    function getPermissionId(Session calldata session) public pure returns (PermissionId permissionId) {
        permissionId = session.toPermissionId();
    }

    function _isISessionValidatorSet(PermissionId permissionId, address account) internal view returns (bool) {
        return address($sessionValidators[permissionId][account].sessionValidator) != address(0);
    }

    function isISessionValidatorSet(PermissionId permissionId, address account) external view returns (bool) {
        return _isISessionValidatorSet(permissionId, account);
    }

    function isPermissionEnabled(PermissionId permissionId, address account) external view returns (bool) {
        return $enabledSessions.contains(account, PermissionId.unwrap(permissionId));
    }

    // This function accepts not the array of policies, but full PolicyData,
    // So it is easier to use it with an EnableSessions object
    // If you just need to check array of addresses, use is____PolicyEnabled methods in a loop
    function areUserOpPoliciesEnabled(
        address account,
        PermissionId permissionId,
        PolicyData[] calldata userOpPolicies
    )
        external
        view
        returns (bool)
    {
        return $userOpPolicies.areEnabled({
            permissionId: permissionId,
            smartAccount: account,
            policyDatas: userOpPolicies
        });
    }

    // This function accepts not the array of policies, but full PolicyData,
    // So it is easier to use it with an EnableSessions object
    function areERC1271PoliciesEnabled(
        address account,
        PermissionId permissionId,
        PolicyData[] calldata erc1271Policies
    )
        external
        view
        returns (bool)
    {
        return $erc1271Policies.areEnabled({
            permissionId: permissionId,
            smartAccount: account,
            policyDatas: erc1271Policies
        });
    }

    // This function accepts not the array of policies, but full ActionData,
    // So it is easier to use it with an EnableSessions object
    function areActionsEnabled(
        address account,
        PermissionId permissionId,
        ActionData[] calldata actions
    )
        external
        view
        returns (bool)
    {
        return $actionPolicies.areEnabled({
            permissionId: permissionId,
            smartAccount: account,
            actionPolicyDatas: actions
        });
    }

    function isUserOpPolicyEnabled(
        address account,
        PermissionId permissionId,
        address policy
    )
        external
        view
        returns (bool)
    {
        return $userOpPolicies.policyList[permissionId].contains(account, policy);
    }

    function isERC1271PolicyEnabled(
        address account,
        PermissionId permissionId,
        address policy
    )
        external
        view
        returns (bool)
    {
        return $erc1271Policies.policyList[permissionId].contains(account, policy);
    }

    // for action policies
    function isActionPolicyEnabled(
        address account,
        PermissionId permissionId,
        ActionId actionId,
        address policy
    )
        external
        view
        returns (bool)
    {
        return $actionPolicies.actionPolicies[actionId].policyList[permissionId].contains(account, policy);
    }

    // for actionIds
    function isActionIdEnabled(
        address account,
        PermissionId permissionId,
        ActionId actionId
    )
        external
        view
        returns (bool)
    {
        return $actionPolicies.enabledActionIds[permissionId].contains(account, ActionId.unwrap(actionId));
    }

    function isERC7739ContentEnabled(
        address account,
        PermissionId permissionId,
        string memory content
    )
        external
        view
        returns (bool)
    {
        return $enabledERC7739Content[permissionId].contains(account, content.hashERC7739Content());
    }

    function getUserOpPolicies(address account, PermissionId permissionId) external view returns (address[] memory) {
        return $userOpPolicies.policyList[permissionId].values(account);
    }

    function getERC1271Policies(address account, PermissionId permissionId) external view returns (address[] memory) {
        return $erc1271Policies.policyList[permissionId].values(account);
    }

    function getActionPolicies(
        address account,
        PermissionId permissionId,
        ActionId actionId
    )
        external
        view
        returns (address[] memory)
    {
<<<<<<< HEAD
        return $actionPolicies.actionPolicies[actionId].policyList[permissionId].values(account);
=======
        $actionPolicies.actionPolicies[actionId].policyList[permissionId].values(account);
>>>>>>> 112a6e57
    }

    function getEnabledActions(address account, PermissionId permissionId) external view returns (bytes32[] memory) {
        return $actionPolicies.enabledActionIds[permissionId].values(account);
    }

    function getEnabledERC7739Content(
        address account,
        PermissionId permissionId
    )
        external
        view
        returns (bytes32[] memory)
    {
        return $enabledERC7739Content[permissionId].values(account);
    }

    function getSessionValidatorAndConfig(
        address account,
        PermissionId permissionId
    )
        external
        view
        returns (address sessionValidator, bytes memory sessionValidatorData)
    {
        SignerConf storage $s = $sessionValidators[permissionId][account];
        sessionValidator = address($s.sessionValidator);
        sessionValidatorData = $s.config.load();
    }
}<|MERGE_RESOLUTION|>--- conflicted
+++ resolved
@@ -275,8 +275,6 @@
             $enabledSessions.add({ account: msg.sender, value: PermissionId.unwrap(permissionId) });
 
             // Enable the ISessionValidator for this session
-<<<<<<< HEAD
-
             if (!_isISessionValidatorSet(permissionId, msg.sender)) {
                 $sessionValidators.enable({
                     permissionId: permissionId,
@@ -286,16 +284,6 @@
                     useRegistry: true
                 });
             }
-=======
-            $sessionValidators.enable({
-                permissionId: permissionId,
-                smartAccount: msg.sender,
-                sessionValidator: session.sessionValidator,
-                sessionValidatorConfig: session.sessionValidatorInitData,
-                useRegistry: useRegistry
-            });
->>>>>>> 112a6e57
-
             permissionIds[i] = permissionId;
             emit SessionCreated(permissionId, msg.sender);
         }
@@ -560,11 +548,7 @@
         view
         returns (address[] memory)
     {
-<<<<<<< HEAD
         return $actionPolicies.actionPolicies[actionId].policyList[permissionId].values(account);
-=======
-        $actionPolicies.actionPolicies[actionId].policyList[permissionId].values(account);
->>>>>>> 112a6e57
     }
 
     function getEnabledActions(address account, PermissionId permissionId) external view returns (bytes32[] memory) {
