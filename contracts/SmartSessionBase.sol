--- conflicted
+++ resolved
@@ -39,11 +39,7 @@
     mapping(SignerId signerId => mapping(address smartAccount => SignerConf)) internal $isigners;
 
     function _enableISigner(SignerId signerId, address account, ISigner isigner, bytes memory signerConfig) internal {
-<<<<<<< HEAD
-        if (!isigner.supportsInterface(type(ISigner).interfaceId)){
-=======
         if (!isigner.supportsInterface(type(ISigner).interfaceId)) {
->>>>>>> 64d0f8fe
             revert InvalidISigner(isigner);
         }
         // TODO: add registry check
