// SPDX-License-Identifier: AGPL-3.0-only
pragma solidity ^0.8.25;

import "./DataTypes.sol";
import "./utils/EnumerableSet4337.sol";

import "forge-std/console2.sol";
import { ISigner } from "./interfaces/ISigner.sol";
import "@rhinestone/flatbytes/src/BytesLib.sol";
import { SentinelList4337Lib } from "sentinellist/SentinelList4337.sol";
import { ERC7579ValidatorBase } from "modulekit/Modules.sol";
import { ConfigLib } from "./lib/ConfigLib.sol";
import { EncodeLib } from "./lib/EncodeLib.sol";
import { IdLib } from "./lib/IdLib.sol";
import { HashLib } from "./lib/HashLib.sol";

abstract contract SmartSessionBase is ERC7579ValidatorBase {
    using EnumerableSet for EnumerableSet.Bytes32Set;
    using FlatBytesLib for *;
    using HashLib for EnableSessions;
    using ConfigLib for *;
    using EncodeLib for *;
    using IdLib for *;
    using SentinelList4337Lib for SentinelList4337Lib.SentinelList;
    using AssociatedArrayLib for *;
    using ConfigLib for Policy;
    using ConfigLib for EnumerableActionPolicy;

    error InvalidISigner(ISigner isigner);
    error InvalidSession(SignerId signerId);

    event SessionCreated(SignerId signerId, address account);
    event SessionRemoved(SignerId signerId, address smartAccount);
    event IterNonce(SignerId signerId, address account, uint256 newValue);

    error InvalidData();

    Policy internal $userOpPolicies;
    Policy internal $erc1271Policies;
    EnumerableActionPolicy internal $actionPolicies;
    EnumerableSet.Bytes32Set internal $enabledSessions;
    mapping(SessionId => mapping(bytes32 contentHash => mapping(address account => bool enabled))) internal
        $enabledERC7739Content;
    mapping(SignerId signerId => mapping(address smartAccount => uint256 nonce)) internal $signerNonce;
    mapping(SignerId signerId => mapping(address smartAccount => SignerConf)) internal $isigners;

    function _enableISigner(SignerId signerId, address account, ISigner isigner, bytes memory signerConfig) internal {
        if (!isigner.supportsInterface(type(ISigner).interfaceId)) {
            revert InvalidISigner(isigner);
        }
        // TODO: add registry check
        SignerConf storage $conf = $isigners[signerId][account];
        $conf.isigner = isigner;
        $conf.config.store(signerConfig);
    }

    function enableUserOpPolicies(SignerId signerId, PolicyData[] memory userOpPolicies) public {
        if ($enabledSessions.contains(msg.sender, SignerId.unwrap(signerId)) == false) revert InvalidSession(signerId);
        $userOpPolicies.enable({
            signerId: signerId,
            sessionId: signerId.toUserOpPolicyId().toSessionId(),
            policyDatas: userOpPolicies,
            smartAccount: msg.sender,
            useRegistry: true
        });
    }

    function enableERC1271Policies(SignerId signerId, PolicyData[] memory erc1271Policies) public {
        if ($enabledSessions.contains(msg.sender, SignerId.unwrap(signerId)) == false) revert InvalidSession(signerId);
        $erc1271Policies.enable({
            signerId: signerId,
            sessionId: signerId.toErc1271PolicyId().toSessionId(),
            policyDatas: erc1271Policies,
            smartAccount: msg.sender,
            useRegistry: true
        });
    }

    function enableActionPolicies(SignerId signerId, ActionData[] memory actionPolicies) public {
        if ($enabledSessions.contains(msg.sender, SignerId.unwrap(signerId)) == false) revert InvalidSession(signerId);
        $actionPolicies.enable({
            signerId: signerId,
            actionPolicyDatas: actionPolicies,
            smartAccount: msg.sender,
            useRegistry: true
        });
    }

    function enableSessions(Session[] calldata sessions) public returns (SignerId[] memory signerIds) {
        uint256 length = sessions.length;
        signerIds = new SignerId[](length);
        for (uint256 i; i < length; i++) {
<<<<<<< HEAD
            EnableSessions calldata session = sessions[i];
            if (session.permissionEnableSig.length != 0) revert InvalidData();
            SignerId signerId = getSignerId(session.isigner, session.salt, session.isignerInitData);
=======
            Session calldata session = sessions[i];
            SignerId signerId = getSignerId(session);
            $enabledSessions.add({ account: msg.sender, value: SignerId.unwrap(signerId) });
>>>>>>> 7c65343a
            _enableISigner({
                signerId: signerId,
                account: msg.sender,
                isigner: session.isigner,
                signerConfig: session.isignerInitData
            });

            $userOpPolicies.enable({
                signerId: signerId,
                sessionId: signerId.toUserOpPolicyId().toSessionId(),
                policyDatas: session.userOpPolicies,
                smartAccount: msg.sender,
                useRegistry: true
            });

            $erc1271Policies.enable({
                signerId: signerId,
                sessionId: signerId.toErc1271PolicyId().toSessionId(),
                policyDatas: session.erc7739Policies.erc1271Policies,
                smartAccount: msg.sender,
                useRegistry: true
            });

            $actionPolicies.enable({
                signerId: signerId,
                actionPolicyDatas: session.actions,
                smartAccount: msg.sender,
                useRegistry: true
            });

            $enabledSessions.add(msg.sender, SignerId.unwrap(signerId));
            console2.log(
                "enabled session", msg.sender, $enabledSessions.contains(msg.sender, SignerId.unwrap(signerId))
            );
            console2.logBytes32(SignerId.unwrap(signerId));
            signerIds[i] = signerId;
            emit SessionCreated(signerId, msg.sender);
        }
    }

    function removeSession(SignerId signerId) public {
        $userOpPolicies.policyList[signerId].popAll(msg.sender);
        $erc1271Policies.policyList[signerId].popAll(msg.sender);

        uint256 actionLength = $actionPolicies.enabledActionIds[signerId].length(msg.sender);
        for (uint256 i; i < actionLength; i++) {
            ActionId actionId = ActionId.wrap($actionPolicies.enabledActionIds[signerId].get(msg.sender, i));
            $actionPolicies.actionPolicies[actionId].policyList[signerId].popAll(msg.sender);
        }

        $enabledSessions.remove({ account: msg.sender, value: SignerId.unwrap(signerId) });
        emit SessionRemoved(signerId, msg.sender);
    }

    /**
     * Initialize the module with the given data
     *
     * @param data The data to initialize the module with
     */
    function onInstall(bytes calldata data) external override {
        if (data.length == 0) return;

        Session[] calldata sessions;
        assembly ("memory-safe") {
            let dataPointer := add(data.offset, calldataload(data.offset))

            sessions.offset := add(dataPointer, 32)
            sessions.length := calldataload(dataPointer)
        }
        enableSessions(sessions);
    }

    /**
     * De-initialize the module with the given data
     */
    function onUninstall(bytes calldata /*data*/ ) external override {
        uint256 sessionIdsCnt = $enabledSessions.length({ account: msg.sender });

        for (uint256 i; i < sessionIdsCnt; i++) {
            SignerId sessionId = SignerId.wrap($enabledSessions.at({ account: msg.sender, index: i }));
            removeSession(sessionId);
        }
    }

    function isInitialized(address smartAccount) external view returns (bool) {
        uint256 sessionIdsCnt = $enabledSessions.length({ account: smartAccount });
        return sessionIdsCnt > 0;
    }

    function isSessionEnabled(SignerId signerId, address account) external view returns (bool) {
        return $enabledSessions.contains(account, SignerId.unwrap(signerId));
    }

    function isModuleType(uint256 typeID) external pure override returns (bool) {
        return typeID == TYPE_VALIDATOR;
    }

    function getDigest(
        SignerId signerId,
        address account,
        Session memory data,
        SmartSessionMode mode
    )
        public
        view
        returns (bytes32)
    {
        uint256 nonce = $signerNonce[signerId][account];
        return data.digest({ mode: mode, nonce: nonce });
    }

<<<<<<< HEAD
    function getSignerId(
        ISigner isigner,
        bytes32 salt,
        bytes memory isignerInitData
    )
        public
        pure
        returns (SignerId signerId)
    {
        signerId = SignerId.wrap(keccak256(abi.encode(isigner, salt, isignerInitData)));
=======
    function getSignerId(Session memory session) public pure returns (SignerId signerId) {
        signerId = SignerId.wrap(keccak256(abi.encode(session.isigner, session.isignerInitData, session.salt)));
>>>>>>> 7c65343a
    }

    function _isISignerSet(SignerId signerId, address account) internal view returns (bool) {
        return address($isigners[signerId][account].isigner) != address(0);
    }

    function getNonce(SignerId signerId, address account) external view returns (uint256) {
        return $signerNonce[signerId][account];
    }

    function revokeEnableSignature(SignerId signerId) external {
        uint256 nonce = $signerNonce[signerId][msg.sender]++;
        emit IterNonce(signerId, msg.sender, nonce);
    }
}<|MERGE_RESOLUTION|>--- conflicted
+++ resolved
@@ -17,7 +17,7 @@
 abstract contract SmartSessionBase is ERC7579ValidatorBase {
     using EnumerableSet for EnumerableSet.Bytes32Set;
     using FlatBytesLib for *;
-    using HashLib for EnableSessions;
+    using HashLib for Session;
     using ConfigLib for *;
     using EncodeLib for *;
     using IdLib for *;
@@ -90,15 +90,9 @@
         uint256 length = sessions.length;
         signerIds = new SignerId[](length);
         for (uint256 i; i < length; i++) {
-<<<<<<< HEAD
-            EnableSessions calldata session = sessions[i];
-            if (session.permissionEnableSig.length != 0) revert InvalidData();
-            SignerId signerId = getSignerId(session.isigner, session.salt, session.isignerInitData);
-=======
             Session calldata session = sessions[i];
             SignerId signerId = getSignerId(session);
             $enabledSessions.add({ account: msg.sender, value: SignerId.unwrap(signerId) });
->>>>>>> 7c65343a
             _enableISigner({
                 signerId: signerId,
                 account: msg.sender,
@@ -210,21 +204,8 @@
         return data.digest({ mode: mode, nonce: nonce });
     }
 
-<<<<<<< HEAD
-    function getSignerId(
-        ISigner isigner,
-        bytes32 salt,
-        bytes memory isignerInitData
-    )
-        public
-        pure
-        returns (SignerId signerId)
-    {
-        signerId = SignerId.wrap(keccak256(abi.encode(isigner, salt, isignerInitData)));
-=======
     function getSignerId(Session memory session) public pure returns (SignerId signerId) {
         signerId = SignerId.wrap(keccak256(abi.encode(session.isigner, session.isignerInitData, session.salt)));
->>>>>>> 7c65343a
     }
 
     function _isISignerSet(SignerId signerId, address account) internal view returns (bool) {
