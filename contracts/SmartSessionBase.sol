// SPDX-License-Identifier: AGPL-3.0-only
pragma solidity ^0.8.25;

import "./DataTypes.sol";
import "./utils/EnumerableSet4337.sol";

import { ISigner } from "./interfaces/ISigner.sol";
import "@rhinestone/flatbytes/src/BytesLib.sol";
import { SentinelList4337Lib } from "sentinellist/SentinelList4337.sol";
import { ERC7579ValidatorBase } from "modulekit/Modules.sol";
import { ConfigLib } from "./lib/ConfigLib.sol";
import { EncodeLib } from "./lib/EncodeLib.sol";
import { IdLib } from "./lib/IdLib.sol";

abstract contract SmartSessionBase is ERC7579ValidatorBase {
    using EnumerableSet for EnumerableSet.Bytes32Set;
    using FlatBytesLib for *;
    using ConfigLib for *;
    using EncodeLib for *;
    using IdLib for *;
    using SentinelList4337Lib for SentinelList4337Lib.SentinelList;
    using AssociatedArrayLib for *;
    using ConfigLib for Policy;
    using ConfigLib for EnumerableActionPolicy;

    error InvalidISigner(ISigner isigner);
    error InvalidSession(SignerId signerId);

    event SessionCreated(SignerId signerId, address account);
    event SessionRemoved(SignerId signerId, address smartAccount);

    error InvalidData();

    Policy internal $userOpPolicies;
    Policy internal $erc1271Policies;
    EnumerableActionPolicy internal $actionPolicies;
    EnumerableSet.Bytes32Set internal $enabledSessions;
    mapping(ISigner signer => mapping(address smartAccount => uint256 nonce)) internal $signerNonce;
    mapping(SignerId signerId => mapping(address smartAccount => SignerConf)) internal $isigners;

    function _enableISigner(SignerId signerId, address account, ISigner isigner, bytes memory signerConfig) internal {
<<<<<<< HEAD
        if (!isigner.supportsInterface(type(ISigner).interfaceId)) {
=======
        if (!isigner.supportsInterface(type(ISigner).interfaceId)){
>>>>>>> a9ce9ecf
            revert InvalidISigner(isigner);
        }
        // TODO: add registry check
        SignerConf storage $conf = $isigners[signerId][account];
        $conf.isigner = isigner;
        $conf.config.store(signerConfig);
        $enabledSessions.add(account, SignerId.unwrap(signerId));
    }

    function enableUserOpPolicies(SignerId signerId, PolicyData[] memory userOpPolicies) public {
        if ($enabledSessions.contains(msg.sender, SignerId.unwrap(signerId)) == false) revert InvalidSession(signerId);
        $userOpPolicies.enable({
            signerId: signerId,
            sessionId: signerId.toUserOpPolicyId().toSessionId(),
            policyDatas: userOpPolicies,
            smartAccount: msg.sender,
            useRegistry: true
        });
    }

    function enableERC1271Policies(SignerId signerId, PolicyData[] memory erc1271Policies) public {
        if ($enabledSessions.contains(msg.sender, SignerId.unwrap(signerId)) == false) revert InvalidSession(signerId);
        $erc1271Policies.enable({
            signerId: signerId,
            sessionId: signerId.toErc1271PolicyId().toSessionId(),
            policyDatas: erc1271Policies,
            smartAccount: msg.sender,
            useRegistry: true
        });
    }

    function enableActionPolicies(SignerId signerId, ActionData[] memory actionPolicies) public {
        if ($enabledSessions.contains(msg.sender, SignerId.unwrap(signerId)) == false) revert InvalidSession(signerId);
        $actionPolicies.enable({
            signerId: signerId,
            actionPolicyDatas: actionPolicies,
            smartAccount: msg.sender,
            useRegistry: true
        });
    }

    function enableSessions(EnableSessions[] calldata sessions) public returns (SignerId[] memory signerIds) {
        uint256 length = sessions.length;
        signerIds = new SignerId[](length);
        for (uint256 i; i < length; i++) {
            EnableSessions calldata session = sessions[i];
            if (session.permissionEnableSig.length != 0) revert InvalidData();
            SignerId signerId = getSignerId(session.isigner, session.isignerInitData);
            $enabledSessions.add({ account: msg.sender, value: SignerId.unwrap(signerId) });
            _enableISigner({
                signerId: signerId,
                account: msg.sender,
                isigner: session.isigner,
                signerConfig: session.isignerInitData
            });

            $userOpPolicies.enable({
                signerId: signerId,
                sessionId: signerId.toUserOpPolicyId().toSessionId(),
                policyDatas: session.userOpPolicies,
                smartAccount: msg.sender,
                useRegistry: true
            });

            $erc1271Policies.enable({
                signerId: signerId,
                sessionId: signerId.toErc1271PolicyId().toSessionId(),
                policyDatas: session.erc1271Policies,
                smartAccount: msg.sender,
                useRegistry: true
            });

            $actionPolicies.enable({
                signerId: signerId,
                actionPolicyDatas: session.actions,
                smartAccount: msg.sender,
                useRegistry: true
            });
            signerIds[i] = signerId;
            emit SessionCreated(signerId, msg.sender);
        }
    }

    function removeSession(SignerId signerId) public {
        $userOpPolicies.policyList[signerId].disable(signerId.toUserOpPolicyId().toSessionId(), msg.sender);
        $erc1271Policies.policyList[signerId].disable(signerId.toErc1271PolicyId().toSessionId(), msg.sender);

        uint256 actionLength = $actionPolicies.enabledActionIds[signerId].length(msg.sender);
        for (uint256 i; i < actionLength; i++) {
            ActionId actionId = ActionId.wrap($actionPolicies.enabledActionIds[signerId].get(msg.sender, i));
            $actionPolicies.actionPolicies[actionId].policyList[signerId].disable(
                signerId.toSessionId(actionId), msg.sender
            );
        }

        $enabledSessions.remove({ account: msg.sender, value: SignerId.unwrap(signerId) });
        emit SessionRemoved(signerId, msg.sender);
    }

    /**
     * Initialize the module with the given data
     *
     * @param data The data to initialize the module with
     */
    function onInstall(bytes calldata data) external override {
        if (data.length == 0) return;

        EnableSessions[] calldata sessions;
        assembly ("memory-safe") {
            let dataPointer := add(data.offset, calldataload(data.offset))

            sessions.offset := add(dataPointer, 32)
            sessions.length := calldataload(dataPointer)
        }
        enableSessions(sessions);
    }

    /**
     * De-initialize the module with the given data
     */
    function onUninstall(bytes calldata /*data*/ ) external override {
        uint256 sessionIdsCnt = $enabledSessions.length({ account: msg.sender });

        for (uint256 i; i < sessionIdsCnt; i++) {
            SignerId sessionId = SignerId.wrap($enabledSessions.at({ account: msg.sender, index: i }));
            removeSession(sessionId);
        }
    }

    function isInitialized(address smartAccount) external view returns (bool) {
        uint256 sessionIdsCnt = $enabledSessions.length({ account: smartAccount });
        return sessionIdsCnt > 0;
    }

    function isModuleType(uint256 typeID) external pure override returns (bool) {
        return typeID == TYPE_VALIDATOR;
    }

    function getDigest(
        ISigner isigner,
        address account,
        EnableSessions memory data,
        SmartSessionMode mode
    )
        external
        view
        returns (bytes32)
    {
        uint256 nonce = $signerNonce[isigner][account];
        return isigner.digest(nonce, data, mode);
    }

    function getSignerId(ISigner isigner, bytes memory isignerInitData) public pure returns (SignerId signerId) {
        signerId = SignerId.wrap(keccak256(abi.encode(isigner, isignerInitData)));
    }

    function _isISignerSet(SignerId signerId, address account) internal view returns (bool) {
        return address($isigners[signerId][account].isigner) != address(0);
    }
}<|MERGE_RESOLUTION|>--- conflicted
+++ resolved
@@ -39,11 +39,8 @@
     mapping(SignerId signerId => mapping(address smartAccount => SignerConf)) internal $isigners;
 
     function _enableISigner(SignerId signerId, address account, ISigner isigner, bytes memory signerConfig) internal {
-<<<<<<< HEAD
         if (!isigner.supportsInterface(type(ISigner).interfaceId)) {
-=======
-        if (!isigner.supportsInterface(type(ISigner).interfaceId)){
->>>>>>> a9ce9ecf
+
             revert InvalidISigner(isigner);
         }
         // TODO: add registry check
