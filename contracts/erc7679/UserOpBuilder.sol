--- conflicted
+++ resolved
@@ -112,15 +112,11 @@
 
 
         try IPermissionEnabled(permissionValidator).isPermissionEnabled(
-<<<<<<< HEAD
             signerId,
             smartAccount,
-            enableData.userOpPolicies,
-            enableData.erc7739Policies.erc1271Policies,
-            enableData.actions
-=======
-            signerId, smartAccount, session.userOpPolicies, session.erc1271Policies, session.actions
->>>>>>> 7c65343a
+            session.userOpPolicies,
+            session.erc7739Policies.erc1271Policies,
+            session.actions
         ) returns (bool isEnabled) {
             if (isEnabled) {
                 return EncodeLib.encodeUse(signerId, userOperation.signature);
