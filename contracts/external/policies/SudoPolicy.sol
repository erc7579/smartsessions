// SPDX-License-Identifier: MIT

pragma solidity ^0.8.23;

import "../../DataTypes.sol";
import {
    IUserOpPolicy,
    IActionPolicy,
    I1271Policy,
    IPolicy,
    VALIDATION_SUCCESS,
    VALIDATION_FAILED
} from "../../interfaces/IPolicy.sol";
import { IERC165 } from "forge-std/interfaces/IERC165.sol";
import { EnumerableSet } from "../../utils/EnumerableSet4337.sol";
import { PackedUserOperation } from "modulekit/external/ERC4337.sol";

<<<<<<< HEAD
/**
 * @title SudoPolicy
 * @notice A policy that allows all actions.
 */
contract SudoPolicy is IActionPolicy, I1271Policy {
=======
contract SudoPolicy is IUserOpPolicy, IActionPolicy, I1271Policy {
>>>>>>> 4f8481f9
    using EnumerableSet for EnumerableSet.Bytes32Set;

    event SudoPolicyInstalledMultiplexer(address indexed account, address indexed multiplexer, ConfigId indexed id);
    event SudoPolicyUninstalledAllAccount(address indexed account);
    event SudoPolicySet(address indexed account, address indexed multiplexer, ConfigId indexed id);
    event SudoPolicyRemoved(address indexed account, address indexed multiplexer, ConfigId indexed id);

    mapping(address account => bool isInitialized) internal $initialized;
    mapping(address multiplexer => EnumerableSet.Bytes32Set configIds) internal $enabledConfigs;

    /**
     * Initializes the policy to be used by given account through multiplexer (msg.sender) such as Smart Sessions.
     * Overwrites state.
     * @notice ATTENTION: This method is called during permission installation as part of the enabling policies flow.
     * A secure policy would minimize external calls from this method (ideally, to 0) to prevent passing control flow to
     * external contracts.
     */
    function initializeWithMultiplexer(address account, ConfigId configId, bytes calldata /*initData*/ ) external {
        $enabledConfigs[msg.sender].add(account, ConfigId.unwrap(configId));
        emit IPolicy.PolicySet(configId, msg.sender, account);
    }

    function checkUserOpPolicy(
        ConfigId, /*id*/
        PackedUserOperation calldata /*userOp*/
    )
        external
        pure
        returns (uint256)
    {
        return VALIDATION_SUCCESS;
    }

    function checkAction(
        ConfigId, /*id*/
        address, /*account*/
        address, /*target*/
        uint256, /*value*/
        bytes calldata /*data*/
    )
        external
        pure
        override
        returns (uint256)
    {
        return VALIDATION_SUCCESS;
    }

    function check1271SignedAction(
        ConfigId id,
        address requestSender,
        address account,
        bytes32 hash,
        bytes calldata signature
    )
        external
        pure
        returns (bool)
    {
        return true;
    }

    function supportsInterface(bytes4 interfaceID) external pure override returns (bool) {
        return interfaceID == type(IUserOpPolicy).interfaceId || interfaceID == type(IActionPolicy).interfaceId
            || interfaceID == type(I1271Policy).interfaceId || interfaceID == type(IERC165).interfaceId
            || interfaceID == type(IPolicy).interfaceId;
    }
}<|MERGE_RESOLUTION|>--- conflicted
+++ resolved
@@ -15,15 +15,7 @@
 import { EnumerableSet } from "../../utils/EnumerableSet4337.sol";
 import { PackedUserOperation } from "modulekit/external/ERC4337.sol";
 
-<<<<<<< HEAD
-/**
- * @title SudoPolicy
- * @notice A policy that allows all actions.
- */
-contract SudoPolicy is IActionPolicy, I1271Policy {
-=======
 contract SudoPolicy is IUserOpPolicy, IActionPolicy, I1271Policy {
->>>>>>> 4f8481f9
     using EnumerableSet for EnumerableSet.Bytes32Set;
 
     event SudoPolicyInstalledMultiplexer(address indexed account, address indexed multiplexer, ConfigId indexed id);
