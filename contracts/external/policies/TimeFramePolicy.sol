--- conflicted
+++ resolved
@@ -73,21 +73,10 @@
         returns (bool)
     {
         TimeFrameConfig config = timeFrameConfigs[id][msg.sender][smartAccount];
-<<<<<<< HEAD
         require(
             config.validUntil() != 0 || config.validAfter() != 0, PolicyNotInitialized(id, msg.sender, smartAccount)
         );
         if ((block.timestamp < config.validUntil()) && block.timestamp >= config.validAfter()) {
-=======
-
-        require(
-            config.validUntil() != 0 || config.validAfter() != 0, PolicyNotInitialized(id, msg.sender, smartAccount)
-        );
-        if (
-            (block.timestamp < config.validUntil() || config.validUntil() == 0)
-                && block.timestamp >= config.validAfter()
-        ) {
->>>>>>> cd48082e
             return true;
         }
         return false;
